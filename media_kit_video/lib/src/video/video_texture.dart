--- conflicted
+++ resolved
@@ -203,7 +203,33 @@
   }
 
   @override
-<<<<<<< HEAD
+  void didChangeDependencies() {
+    _videoViewParametersNotifier =
+        media_kit_video_controls.VideoStateInheritedWidget.maybeOf(
+              context,
+            )?.videoViewParametersNotifier ??
+            ValueNotifier<VideoViewParameters>(
+              VideoViewParameters(
+                width: widget.width,
+                height: widget.height,
+                fit: widget.fit,
+                fill: widget.fill,
+                alignment: widget.alignment,
+                aspectRatio: widget.aspectRatio,
+                filterQuality: widget.filterQuality,
+                controls: widget.controls,
+                subtitleViewConfiguration: widget.subtitleViewConfiguration,
+              ),
+            );
+    _disposeNotifiers =
+        media_kit_video_controls.VideoStateInheritedWidget.maybeOf(
+              context,
+            )?.disposeNotifiers ??
+            true;
+    super.didChangeDependencies();
+  }
+
+  @override
   void didUpdateWidget(covariant Video oldWidget) {
     super.didUpdateWidget(oldWidget);
 
@@ -240,32 +266,6 @@
         _videoViewParametersNotifier.value = newParams;
       });
     }
-=======
-  void didChangeDependencies() {
-    _videoViewParametersNotifier =
-        media_kit_video_controls.VideoStateInheritedWidget.maybeOf(
-              context,
-            )?.videoViewParametersNotifier ??
-            ValueNotifier<VideoViewParameters>(
-              VideoViewParameters(
-                width: widget.width,
-                height: widget.height,
-                fit: widget.fit,
-                fill: widget.fill,
-                alignment: widget.alignment,
-                aspectRatio: widget.aspectRatio,
-                filterQuality: widget.filterQuality,
-                controls: widget.controls,
-                subtitleViewConfiguration: widget.subtitleViewConfiguration,
-              ),
-            );
-    _disposeNotifiers =
-        media_kit_video_controls.VideoStateInheritedWidget.maybeOf(
-              context,
-            )?.disposeNotifiers ??
-            true;
-    super.didChangeDependencies();
->>>>>>> 50c510d0
   }
 
   @override
