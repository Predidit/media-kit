/// This file is a part of media_kit (https://github.com/media-kit/media-kit).
///
/// Copyright © 2021 & onwards, Hitesh Kumar Saini <saini123hitesh@gmail.com>.
/// All rights reserved.
/// Use of this source code is governed by MIT license that can be found in the LICENSE file.
// ignore_for_file: non_constant_identifier_names
import 'dart:async';
import 'package:flutter/material.dart';
import 'package:media_kit_video/media_kit_video.dart';
import 'package:volume_controller/volume_controller.dart';
import 'package:screen_brightness/screen_brightness.dart';

import 'package:media_kit_video/media_kit_video_controls/src/controls/methods/video_state.dart';
import 'package:media_kit_video/media_kit_video_controls/src/controls/extensions/duration.dart';
import 'package:media_kit_video/media_kit_video_controls/src/controls/widgets/video_controls_theme_data_injector.dart';

/// {@template material_video_controls}
///
/// [Video] controls which use Material design.
///
/// {@endtemplate}
Widget MaterialVideoControls(VideoState state) {
  return const VideoControlsThemeDataInjector(
    child: _MaterialVideoControls(),
  );
}

/// [MaterialVideoControlsThemeData] available in this [context].
MaterialVideoControlsThemeData _theme(BuildContext context) =>
    FullscreenInheritedWidget.maybeOf(context) == null
        ? MaterialVideoControlsTheme.maybeOf(context)?.normal ??
            kDefaultMaterialVideoControlsThemeData
        : MaterialVideoControlsTheme.maybeOf(context)?.fullscreen ??
            kDefaultMaterialVideoControlsThemeDataFullscreen;

/// Default [MaterialVideoControlsThemeData].
const kDefaultMaterialVideoControlsThemeData = MaterialVideoControlsThemeData();

/// Default [MaterialVideoControlsThemeData] for fullscreen.
const kDefaultMaterialVideoControlsThemeDataFullscreen =
    MaterialVideoControlsThemeData(
  displaySeekBar: true,
  automaticallyImplySkipNextButton: true,
  automaticallyImplySkipPreviousButton: true,
  volumeGesture: true,
  brightnessGesture: true,
  seekGesture: true,
  gesturesEnabledWhileControlsVisible: true,
  seekOnDoubleTap: true,
  seekOnDoubleTapEnabledWhileControlsVisible: true,
  visibleOnMount: false,
  speedUpOnLongPress: false,
  speedUpFactor: 2.0,
  verticalGestureSensitivity: 100,
  horizontalGestureSensitivity: 1000,
  backdropColor: Color(0x66000000),
  padding: null,
  controlsHoverDuration: Duration(seconds: 3),
  controlsTransitionDuration: Duration(milliseconds: 300),
  bufferingIndicatorBuilder: null,
  volumeIndicatorBuilder: null,
  brightnessIndicatorBuilder: null,
  seekIndicatorBuilder: null,
  speedUpIndicatorBuilder: null,
  primaryButtonBar: [
    Spacer(flex: 2),
    MaterialSkipPreviousButton(),
    Spacer(),
    MaterialPlayOrPauseButton(iconSize: 56.0),
    Spacer(),
    MaterialSkipNextButton(),
    Spacer(flex: 2),
  ],
  topButtonBar: [],
  topButtonBarMargin: EdgeInsets.symmetric(
    horizontal: 16.0,
  ),
  bottomButtonBar: [
    MaterialPositionIndicator(),
    Spacer(),
    MaterialFullscreenButton(),
  ],
  bottomButtonBarMargin: EdgeInsets.only(
    left: 16.0,
    right: 8.0,
    bottom: 42.0,
  ),
  buttonBarHeight: 56.0,
  buttonBarButtonSize: 24.0,
  buttonBarButtonColor: Color(0xFFFFFFFF),
  seekBarMargin: EdgeInsets.only(
    left: 16.0,
    right: 16.0,
    bottom: 42.0,
  ),
  seekBarHeight: 2.4,
  seekBarContainerHeight: 36.0,
  seekBarColor: Color(0x3DFFFFFF),
  seekBarPositionColor: Color(0xFFFF0000),
  seekBarBufferColor: Color(0x3DFFFFFF),
  seekBarThumbSize: 12.8,
  seekBarThumbColor: Color(0xFFFF0000),
  seekBarAlignment: Alignment.bottomCenter,
  shiftSubtitlesOnControlsVisibilityChange: false,
);

/// {@template material_video_controls_theme_data}
///
/// Theming related data for [MaterialVideoControls]. These values are used to theme the descendant [MaterialVideoControls].
///
/// {@endtemplate}
class MaterialVideoControlsThemeData {
  // BEHAVIOR

  /// Whether to display seek bar.
  final bool displaySeekBar;

  /// Whether a skip next button should be displayed if there are more than one videos in the playlist.
  final bool automaticallyImplySkipNextButton;

  /// Whether a skip previous button should be displayed if there are more than one videos in the playlist.
  final bool automaticallyImplySkipPreviousButton;

  /// Whether to modify volume on vertical drag gesture on the right side of the screen.
  final bool volumeGesture;

  /// Whether to modify screen brightness on vertical drag gesture on the left side of the screen.
  final bool brightnessGesture;

  /// Whether to seek on horizontal drag gesture.
  final bool seekGesture;

  /// Whether to allow gesture controls to work while controls are visible.
  /// NOTE: This option is ignored when gestures are false.
  final bool gesturesEnabledWhileControlsVisible;

  /// Whether to enable double tap to seek on left or right side of the screen.
  final bool seekOnDoubleTap;

  /// Whether to allow double tap to seek on left or right side of the screen to work while controls are visible.
  /// NOTE: This option is ignored when [seekOnDoubleTap] is false.
  final bool seekOnDoubleTapEnabledWhileControlsVisible;

  /// Whether the controls are initially visible.
  final bool visibleOnMount;

  /// Whether to speed up on long press.
  final bool speedUpOnLongPress;

  /// Factor to speed up on long press.
  final double speedUpFactor;

  /// Gesture sensitivity on vertical drag gestures, the higher the value is the less sensitive the gesture.
  final double verticalGestureSensitivity;

  /// Gesture sensitivity on horizontal drag gestures, the higher the value is the less sensitive the gesture.
  final double horizontalGestureSensitivity;

  /// Color of backdrop that comes up when controls are visible.
  final Color? backdropColor;

  // GENERIC

  /// Padding around the controls.
  ///
  /// * Default: `EdgeInsets.zero`
  /// * FullScreen: `MediaQuery.of(context).padding`
  ///
  /// NOTE: In fullscreen, this will be safe area (set [padding] to [EdgeInsets.zero] to disable safe area)
  final EdgeInsets? padding;

  /// [Duration] after which the controls will be hidden when there is no mouse movement.
  final Duration controlsHoverDuration;

  /// [Duration] for which the controls will be animated when shown or hidden.
  final Duration controlsTransitionDuration;

  /// Builder for the buffering indicator.
  final Widget Function(BuildContext)? bufferingIndicatorBuilder;

  /// Custom builder for volume indicator.
  final Widget Function(BuildContext, double)? volumeIndicatorBuilder;

  /// Custom builder for brightness indicator.
  final Widget Function(BuildContext, double)? brightnessIndicatorBuilder;

  /// Custom builder for seek indicator.
  final Widget Function(BuildContext, Duration)? seekIndicatorBuilder;

  /// Custom builder for seek indicator.
  final Widget Function(BuildContext, double)? speedUpIndicatorBuilder;

  // BUTTON BAR

  /// Buttons to be displayed in the primary button bar.
  final List<Widget> primaryButtonBar;

  /// Buttons to be displayed in the top button bar.
  final List<Widget> topButtonBar;

  /// Margin around the top button bar.
  final EdgeInsets topButtonBarMargin;

  /// Buttons to be displayed in the bottom button bar.
  final List<Widget> bottomButtonBar;

  /// Margin around the button bar.
  final EdgeInsets bottomButtonBarMargin;

  /// Height of the button bar.
  final double buttonBarHeight;

  /// Size of the button bar buttons.
  final double buttonBarButtonSize;

  /// Color of the button bar buttons.
  final Color buttonBarButtonColor;

  // SEEK BAR

  /// Margin around the seek bar.
  final EdgeInsets seekBarMargin;

  /// Height of the seek bar.
  final double seekBarHeight;

  /// Height of the seek bar [Container].
  final double seekBarContainerHeight;

  /// [Color] of the seek bar.
  final Color seekBarColor;

  /// [Color] of the playback position section in the seek bar.
  final Color seekBarPositionColor;

  /// [Color] of the playback buffer section in the seek bar.
  final Color seekBarBufferColor;

  /// Size of the seek bar thumb.
  final double seekBarThumbSize;

  /// [Color] of the seek bar thumb.
  final Color seekBarThumbColor;

  /// [Alignment] of seek bar inside the seek bar container.
  final Alignment seekBarAlignment;

  // SUBTITLE

  /// Whether to shift the subtitles upwards when the controls are visible.
  final bool shiftSubtitlesOnControlsVisibilityChange;

  /// {@macro material_video_controls_theme_data}
  const MaterialVideoControlsThemeData({
    this.displaySeekBar = true,
    this.automaticallyImplySkipNextButton = true,
    this.automaticallyImplySkipPreviousButton = true,
    this.volumeGesture = false,
    this.brightnessGesture = false,
    this.seekGesture = false,
    this.gesturesEnabledWhileControlsVisible = true,
    this.seekOnDoubleTap = false,
    this.seekOnDoubleTapEnabledWhileControlsVisible = true,
    this.visibleOnMount = false,
    this.speedUpOnLongPress = false,
    this.speedUpFactor = 2.0,
    this.verticalGestureSensitivity = 100,
    this.horizontalGestureSensitivity = 1000,
    this.backdropColor = const Color(0x66000000),
    this.padding,
    this.controlsHoverDuration = const Duration(seconds: 3),
    this.controlsTransitionDuration = const Duration(milliseconds: 300),
    this.bufferingIndicatorBuilder,
    this.volumeIndicatorBuilder,
    this.brightnessIndicatorBuilder,
    this.seekIndicatorBuilder,
    this.speedUpIndicatorBuilder,
    this.primaryButtonBar = const [
      Spacer(flex: 2),
      MaterialSkipPreviousButton(),
      Spacer(),
      MaterialPlayOrPauseButton(iconSize: 48.0),
      Spacer(),
      MaterialSkipNextButton(),
      Spacer(flex: 2),
    ],
    this.topButtonBar = const [],
    this.topButtonBarMargin = const EdgeInsets.symmetric(horizontal: 16.0),
    this.bottomButtonBar = const [
      MaterialPositionIndicator(),
      Spacer(),
      MaterialFullscreenButton(),
    ],
    this.bottomButtonBarMargin = const EdgeInsets.only(left: 16.0, right: 8.0),
    this.buttonBarHeight = 56.0,
    this.buttonBarButtonSize = 24.0,
    this.buttonBarButtonColor = const Color(0xFFFFFFFF),
    this.seekBarMargin = EdgeInsets.zero,
    this.seekBarHeight = 2.4,
    this.seekBarContainerHeight = 36.0,
    this.seekBarColor = const Color(0x3DFFFFFF),
    this.seekBarPositionColor = const Color(0xFFFF0000),
    this.seekBarBufferColor = const Color(0x3DFFFFFF),
    this.seekBarThumbSize = 12.8,
    this.seekBarThumbColor = const Color(0xFFFF0000),
    this.seekBarAlignment = Alignment.bottomCenter,
    this.shiftSubtitlesOnControlsVisibilityChange = false,
  });

  /// Creates a copy of this [MaterialVideoControlsThemeData] with the given fields replaced by the non-null parameter values.
  MaterialVideoControlsThemeData copyWith({
    bool? displaySeekBar,
    bool? automaticallyImplySkipNextButton,
    bool? automaticallyImplySkipPreviousButton,
    bool? volumeGesture,
    bool? brightnessGesture,
    bool? seekGesture,
    bool? gesturesEnabledWhileControlsVisible,
    bool? seekOnDoubleTap,
    bool? seekOnDoubleTapEnabledWhileControlsVisible,
    bool? visibleOnMount,
    bool? speedUpOnLongPress,
    double? speedUpFactor,
    double? verticalGestureSensitivity,
    double? horizontalGestureSensitivity,
    Color? backdropColor,
    Duration? controlsHoverDuration,
    Duration? controlsTransitionDuration,
    Widget Function(BuildContext)? bufferingIndicatorBuilder,
    Widget Function(BuildContext, double)? volumeIndicatorBuilder,
    Widget Function(BuildContext, double)? brightnessIndicatorBuilder,
    Widget Function(BuildContext, Duration)? seekIndicatorBuilder,
    Widget Function(BuildContext, double)? speedUpIndicatorBuilder,
    List<Widget>? primaryButtonBar,
    List<Widget>? topButtonBar,
    EdgeInsets? topButtonBarMargin,
    List<Widget>? bottomButtonBar,
    EdgeInsets? bottomButtonBarMargin,
    double? buttonBarHeight,
    double? buttonBarButtonSize,
    Color? buttonBarButtonColor,
    EdgeInsets? seekBarMargin,
    double? seekBarHeight,
    double? seekBarContainerHeight,
    Color? seekBarColor,
    Color? seekBarPositionColor,
    Color? seekBarBufferColor,
    double? seekBarThumbSize,
    Color? seekBarThumbColor,
    Alignment? seekBarAlignment,
    bool? shiftSubtitlesOnControlsVisibilityChange,
  }) {
    return MaterialVideoControlsThemeData(
      displaySeekBar: displaySeekBar ?? this.displaySeekBar,
      automaticallyImplySkipNextButton: automaticallyImplySkipNextButton ??
          this.automaticallyImplySkipNextButton,
      automaticallyImplySkipPreviousButton:
          automaticallyImplySkipPreviousButton ??
              this.automaticallyImplySkipPreviousButton,
      volumeGesture: volumeGesture ?? this.volumeGesture,
      brightnessGesture: brightnessGesture ?? this.brightnessGesture,
      seekGesture: seekGesture ?? this.seekGesture,
      gesturesEnabledWhileControlsVisible:
          gesturesEnabledWhileControlsVisible ??
              this.gesturesEnabledWhileControlsVisible,
      seekOnDoubleTap: seekOnDoubleTap ?? this.seekOnDoubleTap,
      seekOnDoubleTapEnabledWhileControlsVisible:
          seekOnDoubleTapEnabledWhileControlsVisible ??
              this.seekOnDoubleTapEnabledWhileControlsVisible,
      visibleOnMount: visibleOnMount ?? this.visibleOnMount,
      speedUpOnLongPress: speedUpOnLongPress ?? this.speedUpOnLongPress,
      speedUpFactor: speedUpFactor ?? this.speedUpFactor,
      verticalGestureSensitivity:
          verticalGestureSensitivity ?? this.verticalGestureSensitivity,
      horizontalGestureSensitivity:
          horizontalGestureSensitivity ?? this.horizontalGestureSensitivity,
      backdropColor: backdropColor ?? this.backdropColor,
      controlsHoverDuration:
          controlsHoverDuration ?? this.controlsHoverDuration,
      controlsTransitionDuration:
          controlsTransitionDuration ?? this.controlsTransitionDuration,
      bufferingIndicatorBuilder:
          bufferingIndicatorBuilder ?? this.bufferingIndicatorBuilder,
      volumeIndicatorBuilder:
          volumeIndicatorBuilder ?? this.volumeIndicatorBuilder,
      brightnessIndicatorBuilder:
          brightnessIndicatorBuilder ?? this.brightnessIndicatorBuilder,
      seekIndicatorBuilder: seekIndicatorBuilder ?? this.seekIndicatorBuilder,
      speedUpIndicatorBuilder:
          speedUpIndicatorBuilder ?? this.speedUpIndicatorBuilder,
      primaryButtonBar: primaryButtonBar ?? this.primaryButtonBar,
      topButtonBar: topButtonBar ?? this.topButtonBar,
      topButtonBarMargin: topButtonBarMargin ?? this.topButtonBarMargin,
      bottomButtonBar: bottomButtonBar ?? this.bottomButtonBar,
      bottomButtonBarMargin:
          bottomButtonBarMargin ?? this.bottomButtonBarMargin,
      buttonBarHeight: buttonBarHeight ?? this.buttonBarHeight,
      buttonBarButtonSize: buttonBarButtonSize ?? this.buttonBarButtonSize,
      buttonBarButtonColor: buttonBarButtonColor ?? this.buttonBarButtonColor,
      seekBarMargin: seekBarMargin ?? this.seekBarMargin,
      seekBarHeight: seekBarHeight ?? this.seekBarHeight,
      seekBarContainerHeight:
          seekBarContainerHeight ?? this.seekBarContainerHeight,
      seekBarColor: seekBarColor ?? this.seekBarColor,
      seekBarPositionColor: seekBarPositionColor ?? this.seekBarPositionColor,
      seekBarBufferColor: seekBarBufferColor ?? this.seekBarBufferColor,
      seekBarThumbSize: seekBarThumbSize ?? this.seekBarThumbSize,
      seekBarThumbColor: seekBarThumbColor ?? this.seekBarThumbColor,
      seekBarAlignment: seekBarAlignment ?? this.seekBarAlignment,
      shiftSubtitlesOnControlsVisibilityChange:
          shiftSubtitlesOnControlsVisibilityChange ??
              this.shiftSubtitlesOnControlsVisibilityChange,
    );
  }
}

/// {@template material_video_controls_theme}
///
/// Inherited widget which provides [MaterialVideoControlsThemeData] to descendant widgets.
///
/// {@endtemplate}
class MaterialVideoControlsTheme extends InheritedWidget {
  final MaterialVideoControlsThemeData normal;
  final MaterialVideoControlsThemeData fullscreen;
  const MaterialVideoControlsTheme({
    super.key,
    required this.normal,
    required this.fullscreen,
    required super.child,
  });

  static MaterialVideoControlsTheme? maybeOf(BuildContext context) {
    return context
        .dependOnInheritedWidgetOfExactType<MaterialVideoControlsTheme>();
  }

  static MaterialVideoControlsTheme of(BuildContext context) {
    final MaterialVideoControlsTheme? result = maybeOf(context);
    assert(
      result != null,
      'No [MaterialVideoControlsTheme] found in [context]',
    );
    return result!;
  }

  @override
  bool updateShouldNotify(MaterialVideoControlsTheme oldWidget) =>
      identical(normal, oldWidget.normal) &&
      identical(fullscreen, oldWidget.fullscreen);
}

/// {@macro material_video_controls}
class _MaterialVideoControls extends StatefulWidget {
  const _MaterialVideoControls();

  @override
  State<_MaterialVideoControls> createState() => _MaterialVideoControlsState();
}

/// {@macro material_video_controls}
class _MaterialVideoControlsState extends State<_MaterialVideoControls> {
  late bool mount = _theme(context).visibleOnMount;
  late bool visible = _theme(context).visibleOnMount;
  late double _widgetWidth;
  Timer? _timer;

  double _brightnessValue = 0.0;
  bool _brightnessIndicator = false;
  Timer? _brightnessTimer;

  double _volumeValue = 0.0;
  bool _volumeIndicator = false;
  Timer? _volumeTimer;
  // The default event stream in package:volume_controller is buggy.
  bool _volumeInterceptEventStream = false;

  Offset _dragInitialDelta =
      Offset.zero; // Initial position for horizontal drag
  int swipeDuration = 0; // Duration to seek in video
  bool showSwipeDuration = false; // Whether to show the seek duration overlay

  bool _speedUpIndicator = false;
  late /* private */ var playlist = controller(context).player.state.playlist;
  late bool buffering = controller(context).player.state.buffering;

  bool _mountSeekBackwardButton = false;
  bool _mountSeekForwardButton = false;
  bool _hideSeekBackwardButton = false;
  bool _hideSeekForwardButton = false;

  final ValueNotifier<Duration> _seekBarDeltaValueNotifier =
      ValueNotifier<Duration>(Duration.zero);

  final List<StreamSubscription> subscriptions = [];

  double get subtitleVerticalShiftOffset =>
      (_theme(context).padding?.bottom ?? 0.0) +
      (_theme(context).bottomButtonBarMargin.vertical) +
      (_theme(context).bottomButtonBar.isNotEmpty
          ? _theme(context).buttonBarHeight
          : 0.0);
  Offset? _tapPosition;

  void _handleDoubleTapDown(TapDownDetails details) {
    setState(() {
      _tapPosition = details.localPosition;
    });
  }

  void _handleLongPress() {
    setState(() {
      _speedUpIndicator = true;
    });
    controller(context).player.setRate(_theme(context).speedUpFactor);
  }

  void _handleLongPressEnd(LongPressEndDetails details) {
    setState(() {
      _speedUpIndicator = false;
    });
    controller(context).player.setRate(1.0);
  }

  @override
  void setState(VoidCallback fn) {
    if (mounted) {
      super.setState(fn);
    }
  }

  @override
  void didChangeDependencies() {
    super.didChangeDependencies();
    if (subscriptions.isEmpty) {
      subscriptions.addAll(
        [
          controller(context).player.stream.playlist.listen(
            (event) {
              setState(() {
                playlist = event;
              });
            },
          ),
          controller(context).player.stream.buffering.listen(
            (event) {
              setState(() {
                buffering = event;
              });
            },
          ),
        ],
      );

      if (_theme(context).visibleOnMount) {
        _timer = Timer(
          _theme(context).controlsHoverDuration,
          () {
            if (mounted) {
              setState(() {
                visible = false;
              });
              unshiftSubtitle();
            }
          },
        );
      }
    }
  }

  @override
  void dispose() {
    for (final subscription in subscriptions) {
      subscription.cancel();
    }
    // --------------------------------------------------
    // package:screen_brightness
    Future.microtask(() async {
      try {
        await ScreenBrightness().resetScreenBrightness();
      } catch (_) {}
    });
    // --------------------------------------------------
    super.dispose();
  }

  void shiftSubtitle() {
    if (_theme(context).shiftSubtitlesOnControlsVisibilityChange) {
      state(context).setSubtitleViewPadding(
        state(context).widget.subtitleViewConfiguration.padding +
            EdgeInsets.fromLTRB(
              0.0,
              0.0,
              0.0,
              subtitleVerticalShiftOffset,
            ),
      );
    }
  }

  void unshiftSubtitle() {
    if (_theme(context).shiftSubtitlesOnControlsVisibilityChange) {
      state(context).setSubtitleViewPadding(
        state(context).widget.subtitleViewConfiguration.padding,
      );
    }
  }

  void onTap() {
    if (!visible) {
      setState(() {
        mount = true;
        visible = true;
      });
      shiftSubtitle();
      _timer?.cancel();
      _timer = Timer(_theme(context).controlsHoverDuration, () {
        if (mounted) {
          setState(() {
            visible = false;
          });
          unshiftSubtitle();
        }
      });
    } else {
      setState(() {
        visible = false;
      });
      unshiftSubtitle();
      _timer?.cancel();
    }
  }

  void onDoubleTapSeekBackward() {
    setState(() {
      _mountSeekBackwardButton = true;
    });
  }

  void onDoubleTapSeekForward() {
    setState(() {
      _mountSeekForwardButton = true;
    });
  }

  void onHorizontalDragUpdate(DragUpdateDetails details) {
    if (_dragInitialDelta == Offset.zero) {
      _dragInitialDelta = details.localPosition;
      return;
    }

    final diff = _dragInitialDelta.dx - details.localPosition.dx;
    final duration = controller(context).player.state.duration.inSeconds;
    final position = controller(context).player.state.position.inSeconds;

    final seconds =
        -(diff * duration / _theme(context).horizontalGestureSensitivity)
            .round();
    final relativePosition = position + seconds;

    if (relativePosition <= duration && relativePosition >= 0) {
      setState(() {
        swipeDuration = seconds;
        showSwipeDuration = true;
        _seekBarDeltaValueNotifier.value = Duration(seconds: seconds);
      });
    }
  }

  void onHorizontalDragEnd() {
    if (swipeDuration != 0) {
      Duration newPosition = controller(context).player.state.position +
          Duration(seconds: swipeDuration);
      newPosition = newPosition.clamp(
        Duration.zero,
        controller(context).player.state.duration,
      );
      controller(context).player.seek(newPosition);
    }

    setState(() {
      _dragInitialDelta = Offset.zero;
      showSwipeDuration = false;
    });
  }

  bool _isInSegment(double localX, int segmentIndex) {
    double segmentWidth = _widgetWidth / 5; // Split into [2, 1, 2] segments
    double start, end;

    if (segmentIndex == 0) {
      start = 0;
      end = 2 * segmentWidth;
    } else if (segmentIndex == 1) {
      start = 2 * segmentWidth;
      end = 3 * segmentWidth;
    } else if (segmentIndex == 2) {
      start = 3 * segmentWidth;
      end = _widgetWidth;
    } else {
      // Handle an invalid segmentIndex gracefully
      return false;
    }

    return localX >= start && localX <= end;
  }

  bool _isInRightSegment(double localX) {
    return _isInSegment(localX, 2);
  }

  bool _isInCenterSegment(double localX) {
    return _isInSegment(localX, 1);
  }

  bool _isInLeftSegment(double localX) {
    return _isInSegment(localX, 0);
  }

  void _handlePointerDown(PointerDownEvent event) {
    if (!(_isInCenterSegment(event.position.dx))) {
      return;
    }

    onTap();
  }

  void _handleTapDown(TapDownDetails details) {
    if ((_isInCenterSegment(details.localPosition.dx))) {
      return;
    }

    onTap();
  }

  @override
  void initState() {
    super.initState();
    // --------------------------------------------------
    // package:volume_controller
    Future.microtask(() async {
      try {
        VolumeController().showSystemUI = false;
        _volumeValue = await VolumeController().getVolume();
        VolumeController().listener((value) {
          if (mounted && !_volumeInterceptEventStream) {
            setState(() {
              _volumeValue = value;
            });
          }
        });
      } catch (_) {}
    });
    // --------------------------------------------------
    // --------------------------------------------------
    // package:screen_brightness
    Future.microtask(() async {
      try {
        _brightnessValue = await ScreenBrightness().current;
        ScreenBrightness().onCurrentBrightnessChanged.listen((value) {
          if (mounted) {
            setState(() {
              _brightnessValue = value;
            });
          }
        });
      } catch (_) {}
    });
    // --------------------------------------------------
  }

  Future<void> setVolume(double value) async {
    // --------------------------------------------------
    // package:volume_controller
    try {
      VolumeController().setVolume(value);
    } catch (_) {}
    setState(() {
      _volumeValue = value;
      _volumeIndicator = true;
      _volumeInterceptEventStream = true;
    });
    _volumeTimer?.cancel();
    _volumeTimer = Timer(const Duration(milliseconds: 200), () {
      if (mounted) {
        setState(() {
          _volumeIndicator = false;
          _volumeInterceptEventStream = false;
        });
      }
    });
    // --------------------------------------------------
  }

  Future<void> setBrightness(double value) async {
    // --------------------------------------------------
    // package:screen_brightness
    try {
      await ScreenBrightness().setScreenBrightness(value);
    } catch (_) {}
    setState(() {
      _brightnessIndicator = true;
    });
    _brightnessTimer?.cancel();
    _brightnessTimer = Timer(const Duration(milliseconds: 200), () {
      if (mounted) {
        setState(() {
          _brightnessIndicator = false;
        });
      }
    });
    // --------------------------------------------------
  }

  @override
  Widget build(BuildContext context) {
    var seekOnDoubleTapEnabledWhileControlsAreVisible =
        (_theme(context).seekOnDoubleTap &&
            _theme(context).seekOnDoubleTapEnabledWhileControlsVisible);
    return Theme(
      data: Theme.of(context).copyWith(
        focusColor: const Color(0x00000000),
        hoverColor: const Color(0x00000000),
        splashColor: const Color(0x00000000),
        highlightColor: const Color(0x00000000),
      ),
      child: LayoutBuilder(
          builder: (BuildContext context, BoxConstraints constraints) {
        _widgetWidth = constraints.maxWidth;
        // double widgetHeight = constraints.maxHeight;
        return Focus(
          autofocus: true,
          child: Material(
            elevation: 0.0,
            borderOnForeground: false,
            animationDuration: Duration.zero,
            color: const Color(0x00000000),
            shadowColor: const Color(0x00000000),
            surfaceTintColor: const Color(0x00000000),
            child: Stack(
              clipBehavior: Clip.none,
              alignment: Alignment.center,
              children: [
                // Controls:
                AnimatedOpacity(
                  curve: Curves.easeInOut,
                  opacity: visible ? 1.0 : 0.0,
                  duration: _theme(context).controlsTransitionDuration,
                  onEnd: () {
                    setState(() {
                      if (!visible) {
                        mount = false;
                      }
                    });
                  },
                  child: Stack(
                    clipBehavior: Clip.none,
                    alignment: Alignment.center,
                    children: [
                      Positioned.fill(
                        child: Container(
                          color: _theme(context).backdropColor,
                        ),
                      ),
                      // We are adding 16.0 boundary around the actual controls (which contain the vertical drag gesture detectors).
                      // This will make the hit-test on edges (e.g. swiping to: show status-bar, show navigation-bar, go back in navigation) not activate the swipe gesture annoyingly.
                      Positioned.fill(
                        left: 16.0,
                        top: 16.0,
                        right: 16.0,
                        bottom: 16.0,
                        child: Listener(
                          onPointerDown: (event) => _handlePointerDown(event),
                          child: GestureDetector(
                            onTapDown: (details) => _handleTapDown(details),
                            onDoubleTapDown: _handleDoubleTapDown,
                            onLongPress: _theme(context).speedUpOnLongPress
                                ? _handleLongPress
                                : null,
                            onLongPressEnd: _theme(context).speedUpOnLongPress
                                ? _handleLongPressEnd
                                : null,
                            onDoubleTap: () {
                              if (_tapPosition == null) {
                                return;
                              }
                              if (_isInRightSegment(_tapPosition!.dx)) {
                                if ((!mount &&
                                        _theme(context).seekOnDoubleTap) ||
                                    seekOnDoubleTapEnabledWhileControlsAreVisible) {
                                  onDoubleTapSeekForward();
                                }
                              } else {
                                if (_isInLeftSegment(_tapPosition!.dx)) {
                                  if ((!mount &&
                                          _theme(context).seekOnDoubleTap) ||
                                      seekOnDoubleTapEnabledWhileControlsAreVisible) {
                                    onDoubleTapSeekBackward();
                                  }
                                }
                              }
                            },
                            onHorizontalDragUpdate: (details) {
                              if ((!mount && _theme(context).seekGesture) ||
                                  (_theme(context).seekGesture &&
                                      _theme(context)
                                          .gesturesEnabledWhileControlsVisible)) {
                                onHorizontalDragUpdate(details);
                              }
                            },
                            onHorizontalDragEnd: (details) {
                              onHorizontalDragEnd();
                            },
                            onVerticalDragUpdate: (e) async {
                              final delta = e.delta.dy;
                              final Offset position = e.localPosition;

                              if (position.dx <= _widgetWidth / 2) {
                                // Left side of screen swiped
                                if ((!mount &&
                                        _theme(context).brightnessGesture) ||
                                    (_theme(context).brightnessGesture &&
                                        _theme(context)
                                            .gesturesEnabledWhileControlsVisible)) {
                                  final brightness = _brightnessValue -
                                      delta /
                                          _theme(context)
                                              .verticalGestureSensitivity;
                                  final result = brightness.clamp(0.0, 1.0);
                                  setBrightness(result);
                                }
                              } else {
                                // Right side of screen swiped

                                if ((!mount && _theme(context).volumeGesture) ||
                                    (_theme(context).volumeGesture &&
                                        _theme(context)
                                            .gesturesEnabledWhileControlsVisible)) {
                                  final volume = _volumeValue -
                                      delta /
                                          _theme(context)
                                              .verticalGestureSensitivity;
                                  final result = volume.clamp(0.0, 1.0);
                                  setVolume(result);
                                }
                              }
                            },
                            child: Container(
                              color: const Color(0x00000000),
                            ),
                          ),
                        ),
                      ),
                      if (mount)
                        Padding(
                          padding: _theme(context).padding ??
                              (
                                  // Add padding in fullscreen!
                                  isFullscreen(context)
                                      ? MediaQuery.of(context).padding
                                      : EdgeInsets.zero),
                          child: Column(
                            mainAxisSize: MainAxisSize.min,
                            mainAxisAlignment: MainAxisAlignment.start,
                            crossAxisAlignment: CrossAxisAlignment.end,
                            children: [
                              Container(
                                height: _theme(context).buttonBarHeight,
                                margin: _theme(context).topButtonBarMargin,
                                child: Row(
                                  mainAxisSize: MainAxisSize.max,
                                  mainAxisAlignment: MainAxisAlignment.start,
                                  crossAxisAlignment: CrossAxisAlignment.center,
                                  children: _theme(context).topButtonBar,
                                ),
                              ),
                              // Only display [primaryButtonBar] if [buffering] is false.
                              Expanded(
                                child: AnimatedOpacity(
                                  curve: Curves.easeInOut,
                                  opacity: buffering ? 0.0 : 1.0,
                                  duration: _theme(context)
                                      .controlsTransitionDuration,
                                  child: Center(
                                    child: Row(
                                      mainAxisSize: MainAxisSize.min,
                                      mainAxisAlignment:
                                          MainAxisAlignment.center,
                                      crossAxisAlignment:
                                          CrossAxisAlignment.center,
                                      children:
                                          _theme(context).primaryButtonBar,
                                    ),
                                  ),
                                ),
                              ),
                              Stack(
                                alignment: Alignment.bottomCenter,
                                children: [
                                  if (_theme(context).displaySeekBar)
                                    MaterialSeekBar(
                                      onSeekStart: () {
                                        _timer?.cancel();
                                      },
                                      onSeekEnd: () {
                                        _timer = Timer(
                                          _theme(context).controlsHoverDuration,
                                          () {
                                            if (mounted) {
                                              setState(() {
                                                visible = false;
                                              });
                                              unshiftSubtitle();
                                            }
                                          },
                                        );
                                      },
                                    ),
                                  Container(
                                    height: _theme(context).buttonBarHeight,
                                    margin:
                                        _theme(context).bottomButtonBarMargin,
                                    child: Row(
                                      mainAxisSize: MainAxisSize.max,
                                      mainAxisAlignment:
                                          MainAxisAlignment.start,
                                      crossAxisAlignment:
                                          CrossAxisAlignment.center,
                                      children: _theme(context).bottomButtonBar,
                                    ),
                                  ),
                                ],
                              ),
                            ],
                          ),
                        ),
                    ],
                  ),
                ),
                // Double-Tap Seek Seek-Bar:
                if (!mount)
                  if (_mountSeekBackwardButton ||
                      _mountSeekForwardButton ||
                      showSwipeDuration)
                    Column(
                      children: [
                        const Spacer(),
                        Stack(
                          alignment: Alignment.bottomCenter,
                          children: [
                            if (_theme(context).displaySeekBar)
                              MaterialSeekBar(
                                delta: _seekBarDeltaValueNotifier,
                              ),
                            Container(
                              height: _theme(context).buttonBarHeight,
                              margin: _theme(context).bottomButtonBarMargin,
                            ),
                          ],
                        ),
                      ],
                    ),
                // Buffering Indicator.
                IgnorePointer(
                  child: Padding(
                    padding: _theme(context).padding ??
                        (
                            // Add padding in fullscreen!
                            isFullscreen(context)
                                ? MediaQuery.of(context).padding
                                : EdgeInsets.zero),
                    child: Column(
                      children: [
                        Container(
                          height: _theme(context).buttonBarHeight,
                          margin: _theme(context).topButtonBarMargin,
                        ),
                        Expanded(
                          child: Center(
                            child: TweenAnimationBuilder<double>(
                              tween: Tween<double>(
                                begin: 0.0,
                                end: buffering ? 1.0 : 0.0,
                              ),
                              duration:
                                  _theme(context).controlsTransitionDuration,
                              builder: (context, value, child) {
                                // Only mount the buffering indicator if the opacity is greater than 0.0.
                                // This has been done to prevent redundant resource usage in [CircularProgressIndicator].
                                if (value > 0.0) {
                                  return Opacity(
                                    opacity: value,
                                    child: _theme(context)
                                            .bufferingIndicatorBuilder
                                            ?.call(context) ??
                                        child!,
                                  );
                                }
                                return const SizedBox.shrink();
                              },
                              child: const CircularProgressIndicator(
                                color: Color(0xFFFFFFFF),
                              ),
                            ),
                          ),
                        ),
                        Container(
                          height: _theme(context).buttonBarHeight,
                          margin: _theme(context).bottomButtonBarMargin,
                        ),
                      ],
                    ),
                  ),
                ),
                // Volume Indicator.
                IgnorePointer(
                  child: AnimatedOpacity(
                    curve: Curves.easeInOut,
                    opacity: (!mount ||
                                _theme(context)
                                    .gesturesEnabledWhileControlsVisible) &&
                            _volumeIndicator
                        ? 1.0
                        : 0.0,
                    duration: _theme(context).controlsTransitionDuration,
                    child: _theme(context)
                            .volumeIndicatorBuilder
                            ?.call(context, _volumeValue) ??
                        Container(
                          alignment: Alignment.center,
                          decoration: BoxDecoration(
                            color: const Color(0x88000000),
                            borderRadius: BorderRadius.circular(64.0),
                          ),
                          height: 52.0,
                          width: 108.0,
                          child: Row(
                            mainAxisSize: MainAxisSize.min,
                            mainAxisAlignment: MainAxisAlignment.center,
                            crossAxisAlignment: CrossAxisAlignment.center,
                            children: [
                              Container(
                                height: 52.0,
                                width: 42.0,
                                alignment: Alignment.centerRight,
                                child: Icon(
                                  _volumeValue == 0.0
                                      ? Icons.volume_off
                                      : _volumeValue < 0.5
                                          ? Icons.volume_down
                                          : Icons.volume_up,
                                  color: const Color(0xFFFFFFFF),
                                  size: 24.0,
                                ),
                              ),
                              const SizedBox(width: 8.0),
                              Expanded(
                                child: Text(
                                  '${(_volumeValue * 100.0).round()}%',
                                  textAlign: TextAlign.center,
                                  style: const TextStyle(
                                    fontSize: 14.0,
                                    color: Color(0xFFFFFFFF),
                                  ),
                                ),
                              ),
                              const SizedBox(width: 16.0),
                            ],
                          ),
                        ),
                  ),
                ),
                // Brightness Indicator.
                IgnorePointer(
                  child: AnimatedOpacity(
                    curve: Curves.easeInOut,
                    opacity: (!mount ||
                                _theme(context)
                                    .gesturesEnabledWhileControlsVisible) &&
                            _brightnessIndicator
                        ? 1.0
                        : 0.0,
                    duration: _theme(context).controlsTransitionDuration,
                    child: _theme(context)
                            .brightnessIndicatorBuilder
                            ?.call(context, _volumeValue) ??
                        Container(
                          alignment: Alignment.center,
                          decoration: BoxDecoration(
                            color: const Color(0x88000000),
                            borderRadius: BorderRadius.circular(64.0),
                          ),
                          height: 52.0,
                          width: 108.0,
                          child: Row(
                            mainAxisSize: MainAxisSize.min,
                            mainAxisAlignment: MainAxisAlignment.center,
                            crossAxisAlignment: CrossAxisAlignment.center,
                            children: [
                              Container(
                                height: 52.0,
                                width: 42.0,
                                alignment: Alignment.centerRight,
                                child: Icon(
                                  _brightnessValue < 1.0 / 3.0
                                      ? Icons.brightness_low
                                      : _brightnessValue < 2.0 / 3.0
                                          ? Icons.brightness_medium
                                          : Icons.brightness_high,
                                  color: const Color(0xFFFFFFFF),
                                  size: 24.0,
                                ),
                              ),
                              const SizedBox(width: 8.0),
                              Expanded(
                                child: Text(
                                  '${(_brightnessValue * 100.0).round()}%',
                                  textAlign: TextAlign.center,
                                  style: const TextStyle(
                                    fontSize: 14.0,
                                    color: Color(0xFFFFFFFF),
                                  ),
                                ),
                              ),
                              const SizedBox(width: 16.0),
                            ],
                          ),
                        ),
                  ),
                ),
                // Speedup Indicator.
                IgnorePointer(
                  child: Padding(
                    padding: _theme(context).padding ??
                        (
                            // Add padding in fullscreen!
                            isFullscreen(context)
                                ? MediaQuery.of(context).padding
                                : EdgeInsets.zero),
                    child: Column(
                      children: [
                        Container(
                          height: _theme(context).buttonBarHeight,
                          margin: _theme(context).topButtonBarMargin,
                        ),
                        Expanded(
                          child: AnimatedOpacity(
                            duration:
                                _theme(context).controlsTransitionDuration,
                            opacity: _speedUpIndicator ? 1 : 0,
                            child: _theme(context)
                                    .speedUpIndicatorBuilder
                                    ?.call(context,
                                        _theme(context).speedUpFactor) ??
                                Container(
                                  alignment: Alignment.topCenter,
                                  child: Container(
                                    margin: const EdgeInsets.all(16.0),
                                    alignment: Alignment.center,
                                    decoration: BoxDecoration(
                                      color: const Color(0x88000000),
                                      borderRadius: BorderRadius.circular(64.0),
                                    ),
                                    height: 48.0,
                                    width: 108.0,
                                    child: Row(
                                      mainAxisSize: MainAxisSize.min,
                                      mainAxisAlignment:
                                          MainAxisAlignment.center,
                                      crossAxisAlignment:
                                          CrossAxisAlignment.center,
                                      children: [
                                        const SizedBox(width: 16.0),
                                        Expanded(
                                          child: Text(
                                            '${_theme(context).speedUpFactor.toStringAsFixed(1)}x',
                                            textAlign: TextAlign.center,
                                            style: const TextStyle(
                                              fontSize: 14.0,
                                              color: Color(0xFFFFFFFF),
                                            ),
                                          ),
                                        ),
                                        Container(
                                          height: 48.0,
                                          width: 48.0 - 16.0,
                                          alignment: Alignment.centerRight,
                                          child: const Icon(
                                            Icons.fast_forward,
                                            color: Color(0xFFFFFFFF),
                                            size: 24.0,
                                          ),
                                        ),
                                        const SizedBox(width: 16.0),
                                      ],
                                    ),
                                  ),
                                ),
                          ),
                        ),
                        Container(
                          height: _theme(context).buttonBarHeight,
                          margin: _theme(context).bottomButtonBarMargin,
                        ),
                      ],
                    ),
                  ),
                ),
                // Seek Indicator.
                IgnorePointer(
                  child: AnimatedOpacity(
                    duration: _theme(context).controlsTransitionDuration,
                    opacity: showSwipeDuration ? 1 : 0,
                    child: _theme(context)
                            .seekIndicatorBuilder
                            ?.call(context, Duration(seconds: swipeDuration)) ??
                        Container(
                          alignment: Alignment.center,
                          decoration: BoxDecoration(
                            color: const Color(0x88000000),
                            borderRadius: BorderRadius.circular(64.0),
                          ),
                          height: 52.0,
                          width: 108.0,
                          child: Text(
                            swipeDuration > 0
                                ? "+ ${Duration(seconds: swipeDuration).label()}"
                                : "- ${Duration(seconds: swipeDuration).label()}",
                            textAlign: TextAlign.center,
                            style: const TextStyle(
                              fontSize: 14.0,
                              color: Color(0xFFFFFFFF),
                            ),
                          ),
                        ),
                  ),
                ),

<<<<<<< HEAD
              // Double-Tap Seek Button(s):
              if (!mount || seekOnDoubleTapEnabledWhileControlsAreVisible)
                if (_mountSeekBackwardButton || _mountSeekForwardButton)
                  Positioned.fill(
                    child: Row(
                      children: [
                        Expanded(
                          child: _mountSeekBackwardButton
                              ? TweenAnimationBuilder<double>(
                                  tween: Tween<double>(
                                    begin: 0.0,
                                    end: _hideSeekBackwardButton ? 0.000001 : 1.0,
                                  ),
                                  duration: const Duration(milliseconds: 200),
                                  builder: (context, value, child) => Opacity(
                                    opacity: value,
                                    child: child,
                                  ),
                                  onEnd: () {
                                    if (_hideSeekBackwardButton) {
                                      setState(() {
                                        _hideSeekBackwardButton = false;
                                        _mountSeekBackwardButton = false;
                                      });
                                    }
                                  },
                                  child: _BackwardSeekIndicator(
                                    onChanged: (value) {
                                      _seekBarDeltaValueNotifier.value = -value;
=======
                // Double-Tap Seek Button(s):
                if (!mount || seekOnDoubleTapEnabledWhileControlsAreVisible)
                  if (_mountSeekBackwardButton || _mountSeekForwardButton)
                    Positioned.fill(
                      child: Row(
                        children: [
                          Expanded(
                            flex: 2,
                            child: _mountSeekBackwardButton
                                ? TweenAnimationBuilder<double>(
                                    tween: Tween<double>(
                                      begin: 0.0,
                                      end: _hideSeekBackwardButton
                                          ? 0.0
                                          : 1.0,
                                    ),
                                    duration: const Duration(milliseconds: 200),
                                    builder: (context, value, child) => Opacity(
                                      opacity: value,
                                      child: child,
                                    ),
                                    onEnd: () {
                                      if (_hideSeekBackwardButton) {
                                        setState(() {
                                          _hideSeekBackwardButton = false;
                                          _mountSeekBackwardButton = false;
                                        });
                                      }
>>>>>>> d79ed274
                                    },
                                    child: _BackwardSeekIndicator(
                                      onChanged: (value) {
                                        _seekBarDeltaValueNotifier.value =
                                            -value;
                                      },
                                      onSubmitted: (value) {
                                        setState(() {
                                          _hideSeekBackwardButton = true;
                                        });
                                        var result = controller(context)
                                                .player
                                                .state
                                                .position -
                                            value;
                                        result = result.clamp(
                                          Duration.zero,
                                          controller(context)
                                              .player
                                              .state
<<<<<<< HEAD
                                              .position -
                                          value;
                                      result = result.clamp(
                                        Duration.zero,
                                        controller(context)
                                            .player
                                            .state
                                            .duration,
                                      );
                                      controller(context).player.seek(result);
                                    },
                                  ),
                                )
                              : const SizedBox(),
                        ),
                        Expanded(
                          child: _mountSeekForwardButton
                              ? TweenAnimationBuilder<double>(
                                  tween: Tween<double>(
                                    begin: 0.0,
                                    end: _hideSeekForwardButton ? 0.000001 : 1.0,
                                  ),
                                  duration: const Duration(milliseconds: 200),
                                  builder: (context, value, child) => Opacity(
                                    opacity: value,
                                    child: child,
                                  ),
                                  onEnd: () {
                                    if (_hideSeekForwardButton) {
                                      setState(() {
                                        _hideSeekForwardButton = false;
                                        _mountSeekForwardButton = false;
                                      });
                                    }
                                  },
                                  child: _ForwardSeekIndicator(
                                    onChanged: (value) {
                                      _seekBarDeltaValueNotifier.value = value;
                                    },
                                    onSubmitted: (value) {
                                      setState(() {
                                        _hideSeekForwardButton = true;
                                      });

                                      var result = controller(context)
=======
                                              .duration,
                                        );
                                        controller(context).player.seek(result);
                                      },
                                    ),
                                  )
                                : const SizedBox(),
                          ),
                          //Area in the middle where the double-tap seek buttons are ignored in
                          const Expanded(child: SizedBox()),
                          Expanded(
                            flex: 2,
                            child: _mountSeekForwardButton
                                ? TweenAnimationBuilder<double>(
                                    tween: Tween<double>(
                                      begin: 0.0,
                                      end: _hideSeekForwardButton
                                          ? 0.0
                                          : 1.0,
                                    ),
                                    duration: const Duration(milliseconds: 200),
                                    builder: (context, value, child) => Opacity(
                                      opacity: value,
                                      child: child,
                                    ),
                                    onEnd: () {
                                      if (_hideSeekForwardButton) {
                                        setState(() {
                                          _hideSeekForwardButton = false;
                                          _mountSeekForwardButton = false;
                                        });
                                      }
                                    },
                                    child: _ForwardSeekIndicator(
                                      onChanged: (value) {
                                        _seekBarDeltaValueNotifier.value =
                                            value;
                                      },
                                      onSubmitted: (value) {
                                        setState(() {
                                          _hideSeekForwardButton = true;
                                        });
                                        var result = controller(context)
                                                .player
                                                .state
                                                .position +
                                            value;
                                        result = result.clamp(
                                          Duration.zero,
                                          controller(context)
>>>>>>> d79ed274
                                              .player
                                              .state
                                              .duration,
                                        );
                                        controller(context).player.seek(result);
                                      },
                                    ),
                                  )
                                : const SizedBox(),
                          ),
                        ],
                      ),
                    ),
              ],
            ),
          ),
        );
      }),
    );
  }
}

// SEEK BAR

/// Material design seek bar.
class MaterialSeekBar extends StatefulWidget {
  final ValueNotifier<Duration>? delta;
  final VoidCallback? onSeekStart;
  final VoidCallback? onSeekEnd;

  const MaterialSeekBar({
    Key? key,
    this.delta,
    this.onSeekStart,
    this.onSeekEnd,
  }) : super(key: key);

  @override
  MaterialSeekBarState createState() => MaterialSeekBarState();
}

class MaterialSeekBarState extends State<MaterialSeekBar> {
  bool tapped = false;
  double slider = 0.0;

  late bool playing = controller(context).player.state.playing;
  late Duration position = controller(context).player.state.position;
  late Duration duration = controller(context).player.state.duration;
  late Duration buffer = controller(context).player.state.buffer;

  final List<StreamSubscription> subscriptions = [];

  @override
  void setState(VoidCallback fn) {
    if (mounted) {
      super.setState(fn);
    }
  }

  void listener() {
    setState(() {
      final delta = widget.delta?.value ?? Duration.zero;
      position = controller(context).player.state.position + delta;
    });
  }

  @override
  void initState() {
    super.initState();
    widget.delta?.addListener(listener);
  }

  @override
  void didChangeDependencies() {
    super.didChangeDependencies();
    if (subscriptions.isEmpty && widget.delta == null) {
      subscriptions.addAll(
        [
          controller(context).player.stream.playing.listen((event) {
            setState(() {
              playing = event;
            });
          }),
          controller(context).player.stream.completed.listen((event) {
            setState(() {
              position = Duration.zero;
            });
          }),
          controller(context).player.stream.position.listen((event) {
            setState(() {
              if (!tapped) {
                position = event;
              }
            });
          }),
          controller(context).player.stream.duration.listen((event) {
            setState(() {
              duration = event;
            });
          }),
          controller(context).player.stream.buffer.listen((event) {
            setState(() {
              buffer = event;
            });
          }),
        ],
      );
    }
  }

  @override
  void dispose() {
    widget.delta?.removeListener(listener);
    for (final subscription in subscriptions) {
      subscription.cancel();
    }
    super.dispose();
  }

  void onPointerMove(PointerMoveEvent e, BoxConstraints constraints) {
    final percent = e.localPosition.dx / constraints.maxWidth;
    setState(() {
      tapped = true;
      slider = percent.clamp(0.0, 1.0);
    });
  }

  void onPointerDown() {
    widget.onSeekStart?.call();
    setState(() {
      tapped = true;
    });
  }

  void onPointerUp() {
    widget.onSeekEnd?.call();
    setState(() {
      tapped = false;
    });
    controller(context).player.seek(duration * slider);
    setState(() {
      // Explicitly set the position to prevent the slider from jumping.
      position = duration * slider;
    });
  }

  void onPanStart(DragStartDetails e, BoxConstraints constraints) {
    final percent = e.localPosition.dx / constraints.maxWidth;
    setState(() {
      tapped = true;
      slider = percent.clamp(0.0, 1.0);
    });
  }

  void onPanDown(DragDownDetails e, BoxConstraints constraints) {
    final percent = e.localPosition.dx / constraints.maxWidth;
    setState(() {
      tapped = true;
      slider = percent.clamp(0.0, 1.0);
    });
  }

  void onPanUpdate(DragUpdateDetails e, BoxConstraints constraints) {
    final percent = e.localPosition.dx / constraints.maxWidth;
    setState(() {
      tapped = true;
      slider = percent.clamp(0.0, 1.0);
    });
  }

  /// Returns the current playback position in percentage.
  double get positionPercent {
    if (position == Duration.zero || duration == Duration.zero) {
      return 0.0;
    } else {
      final value = position.inMilliseconds / duration.inMilliseconds;
      return value.clamp(0.0, 1.0);
    }
  }

  /// Returns the current playback buffer position in percentage.
  double get bufferPercent {
    if (buffer == Duration.zero || duration == Duration.zero) {
      return 0.0;
    } else {
      final value = buffer.inMilliseconds / duration.inMilliseconds;
      return value.clamp(0.0, 1.0);
    }
  }

  @override
  Widget build(BuildContext context) {
    return Container(
      clipBehavior: Clip.none,
      margin: _theme(context).seekBarMargin,
      child: LayoutBuilder(
        builder: (context, constraints) => MouseRegion(
          cursor: SystemMouseCursors.click,
          child: GestureDetector(
            onHorizontalDragUpdate: (_) {},
            onPanStart: (e) => onPanStart(e, constraints),
            onPanDown: (e) => onPanDown(e, constraints),
            onPanUpdate: (e) => onPanUpdate(e, constraints),
            child: Listener(
              onPointerMove: (e) => onPointerMove(e, constraints),
              onPointerDown: (e) => onPointerDown(),
              onPointerUp: (e) => onPointerUp(),
              child: Container(
                color: Colors.transparent,
                width: constraints.maxWidth,
                alignment: _theme(context).seekBarAlignment,
                height: _theme(context).seekBarContainerHeight,
                child: Stack(
                  clipBehavior: Clip.none,
                  alignment: Alignment.bottomCenter,
                  children: [
                    Container(
                      width: constraints.maxWidth,
                      height: _theme(context).seekBarHeight,
                      alignment: Alignment.bottomLeft,
                      color: _theme(context).seekBarColor,
                      child: Stack(
                        clipBehavior: Clip.none,
                        alignment: Alignment.bottomLeft,
                        children: [
                          Container(
                            width: constraints.maxWidth * bufferPercent,
                            color: _theme(context).seekBarBufferColor,
                          ),
                          Container(
                            width: tapped
                                ? constraints.maxWidth * slider
                                : constraints.maxWidth * positionPercent,
                            color: _theme(context).seekBarPositionColor,
                          ),
                        ],
                      ),
                    ),
                    Positioned(
                      left: tapped
                          ? (constraints.maxWidth -
                                  _theme(context).seekBarThumbSize / 2) *
                              slider
                          : (constraints.maxWidth -
                                  _theme(context).seekBarThumbSize / 2) *
                              positionPercent,
                      bottom: -1.0 * _theme(context).seekBarThumbSize / 2 +
                          _theme(context).seekBarHeight / 2,
                      child: Container(
                        width: _theme(context).seekBarThumbSize,
                        height: _theme(context).seekBarThumbSize,
                        decoration: BoxDecoration(
                          color: _theme(context).seekBarThumbColor,
                          borderRadius: BorderRadius.circular(
                            _theme(context).seekBarThumbSize / 2,
                          ),
                        ),
                      ),
                    ),
                  ],
                ),
              ),
            ),
          ),
        ),
      ),
    );
  }
}

// BUTTON: PLAY/PAUSE

/// A material design play/pause button.
class MaterialPlayOrPauseButton extends StatefulWidget {
  /// Overriden icon size for [MaterialSkipPreviousButton].
  final double? iconSize;

  /// Overriden icon color for [MaterialSkipPreviousButton].
  final Color? iconColor;

  const MaterialPlayOrPauseButton({
    super.key,
    this.iconSize,
    this.iconColor,
  });

  @override
  MaterialPlayOrPauseButtonState createState() =>
      MaterialPlayOrPauseButtonState();
}

class MaterialPlayOrPauseButtonState extends State<MaterialPlayOrPauseButton>
    with SingleTickerProviderStateMixin {
  late final animation = AnimationController(
    vsync: this,
    value: controller(context).player.state.playing ? 1 : 0,
    duration: const Duration(milliseconds: 200),
  );

  StreamSubscription<bool>? subscription;

  @override
  void setState(VoidCallback fn) {
    if (mounted) {
      super.setState(fn);
    }
  }

  @override
  void didChangeDependencies() {
    super.didChangeDependencies();
    subscription ??= controller(context).player.stream.playing.listen((event) {
      if (event) {
        animation.forward();
      } else {
        animation.reverse();
      }
    });
  }

  @override
  void dispose() {
    animation.dispose();
    subscription?.cancel();
    super.dispose();
  }

  @override
  Widget build(BuildContext context) {
    return IconButton(
      onPressed: controller(context).player.playOrPause,
      iconSize: widget.iconSize ?? _theme(context).buttonBarButtonSize,
      color: widget.iconColor ?? _theme(context).buttonBarButtonColor,
      icon: IgnorePointer(
        child: AnimatedIcon(
          progress: animation,
          icon: AnimatedIcons.play_pause,
          size: widget.iconSize ?? _theme(context).buttonBarButtonSize,
          color: widget.iconColor ?? _theme(context).buttonBarButtonColor,
        ),
      ),
    );
  }
}

// BUTTON: SKIP NEXT

/// Material design skip next button.
class MaterialSkipNextButton extends StatelessWidget {
  /// Icon for [MaterialSkipNextButton].
  final Widget? icon;

  /// Overriden icon size for [MaterialSkipNextButton].
  final double? iconSize;

  /// Overriden icon color for [MaterialSkipNextButton].
  final Color? iconColor;

  const MaterialSkipNextButton({
    Key? key,
    this.icon,
    this.iconSize,
    this.iconColor,
  }) : super(key: key);

  @override
  Widget build(BuildContext context) {
    if (!_theme(context).automaticallyImplySkipNextButton ||
        (controller(context).player.state.playlist.medias.length > 1 &&
            _theme(context).automaticallyImplySkipNextButton)) {
      return IconButton(
        onPressed: controller(context).player.next,
        icon: icon ?? const Icon(Icons.skip_next),
        iconSize: iconSize ?? _theme(context).buttonBarButtonSize,
        color: iconColor ?? _theme(context).buttonBarButtonColor,
      );
    }
    return const SizedBox.shrink();
  }
}

// BUTTON: SKIP PREVIOUS

/// Material design skip previous button.
class MaterialSkipPreviousButton extends StatelessWidget {
  /// Icon for [MaterialSkipPreviousButton].
  final Widget? icon;

  /// Overriden icon size for [MaterialSkipPreviousButton].
  final double? iconSize;

  /// Overriden icon color for [MaterialSkipPreviousButton].
  final Color? iconColor;

  const MaterialSkipPreviousButton({
    Key? key,
    this.icon,
    this.iconSize,
    this.iconColor,
  }) : super(key: key);

  @override
  Widget build(BuildContext context) {
    if (!_theme(context).automaticallyImplySkipPreviousButton ||
        (controller(context).player.state.playlist.medias.length > 1 &&
            _theme(context).automaticallyImplySkipPreviousButton)) {
      return IconButton(
        onPressed: controller(context).player.previous,
        icon: icon ?? const Icon(Icons.skip_previous),
        iconSize: iconSize ?? _theme(context).buttonBarButtonSize,
        color: iconColor ?? _theme(context).buttonBarButtonColor,
      );
    }
    return const SizedBox.shrink();
  }
}

// BUTTON: FULL SCREEN

/// Material design fullscreen button.
class MaterialFullscreenButton extends StatelessWidget {
  /// Icon for [MaterialFullscreenButton].
  final Widget? icon;

  /// Overriden icon size for [MaterialFullscreenButton].
  final double? iconSize;

  /// Overriden icon color for [MaterialFullscreenButton].
  final Color? iconColor;

  const MaterialFullscreenButton({
    Key? key,
    this.icon,
    this.iconSize,
    this.iconColor,
  }) : super(key: key);

  @override
  Widget build(BuildContext context) {
    return IconButton(
      onPressed: () => toggleFullscreen(context),
      icon: icon ??
          (isFullscreen(context)
              ? const Icon(Icons.fullscreen_exit)
              : const Icon(Icons.fullscreen)),
      iconSize: iconSize ?? _theme(context).buttonBarButtonSize,
      color: iconColor ?? _theme(context).buttonBarButtonColor,
    );
  }
}

// BUTTON: CUSTOM

/// Material design custom button.
class MaterialCustomButton extends StatelessWidget {
  /// Icon for [MaterialCustomButton].
  final Widget? icon;

  /// Icon size for [MaterialCustomButton].
  final double? iconSize;

  /// Icon color for [MaterialCustomButton].
  final Color? iconColor;

  /// The callback that is called when the button is tapped or otherwise activated.
  final VoidCallback onPressed;

  const MaterialCustomButton({
    Key? key,
    this.icon,
    this.iconSize,
    this.iconColor,
    required this.onPressed,
  }) : super(key: key);

  @override
  Widget build(BuildContext context) {
    return IconButton(
      onPressed: onPressed,
      icon: icon ?? const Icon(Icons.settings),
      padding: EdgeInsets.zero,
      iconSize: iconSize ?? _theme(context).buttonBarButtonSize,
      color: iconColor ?? _theme(context).buttonBarButtonColor,
    );
  }
}

// POSITION INDICATOR

/// Material design position indicator.
class MaterialPositionIndicator extends StatefulWidget {
  /// Overriden [TextStyle] for the [MaterialPositionIndicator].
  final TextStyle? style;
  const MaterialPositionIndicator({super.key, this.style});

  @override
  MaterialPositionIndicatorState createState() =>
      MaterialPositionIndicatorState();
}

class MaterialPositionIndicatorState extends State<MaterialPositionIndicator> {
  late Duration position = controller(context).player.state.position;
  late Duration duration = controller(context).player.state.duration;

  final List<StreamSubscription> subscriptions = [];

  @override
  void setState(VoidCallback fn) {
    if (mounted) {
      super.setState(fn);
    }
  }

  @override
  void didChangeDependencies() {
    super.didChangeDependencies();
    if (subscriptions.isEmpty) {
      subscriptions.addAll(
        [
          controller(context).player.stream.position.listen((event) {
            setState(() {
              position = event;
            });
          }),
          controller(context).player.stream.duration.listen((event) {
            setState(() {
              duration = event;
            });
          }),
        ],
      );
    }
  }

  @override
  void dispose() {
    for (final subscription in subscriptions) {
      subscription.cancel();
    }
    super.dispose();
  }

  @override
  Widget build(BuildContext context) {
    return Text(
      '${position.label(reference: duration)} / ${duration.label(reference: duration)}',
      style: widget.style ??
          TextStyle(
            height: 1.0,
            fontSize: 12.0,
            color: _theme(context).buttonBarButtonColor,
          ),
    );
  }
}

class _BackwardSeekIndicator extends StatefulWidget {
  final void Function(Duration) onChanged;
  final void Function(Duration) onSubmitted;
  const _BackwardSeekIndicator({
    Key? key,
    required this.onChanged,
    required this.onSubmitted,
  }) : super(key: key);

  @override
  State<_BackwardSeekIndicator> createState() => _BackwardSeekIndicatorState();
}

class _BackwardSeekIndicatorState extends State<_BackwardSeekIndicator> {
  Duration value = const Duration(seconds: 10);

  Timer? timer;

  @override
  void setState(VoidCallback fn) {
    if (mounted) {
      super.setState(fn);
    }
  }

  @override
  void initState() {
    super.initState();
    timer = Timer(const Duration(milliseconds: 400), () {
      widget.onSubmitted.call(value);
    });
  }

  void increment() {
    timer?.cancel();
    timer = Timer(const Duration(milliseconds: 400), () {
      widget.onSubmitted.call(value);
    });
    widget.onChanged.call(value);
    setState(() {
      value += const Duration(seconds: 10);
    });
  }

  @override
  Widget build(BuildContext context) {
    return Container(
      decoration: const BoxDecoration(
        gradient: LinearGradient(
          colors: [
            Color(0x88767676),
            Color(0x00767676),
          ],
          begin: Alignment.centerLeft,
          end: Alignment.centerRight,
        ),
      ),
      child: InkWell(
        splashColor: const Color(0x44767676),
        onTap: increment,
        child: Center(
          child: Column(
            mainAxisSize: MainAxisSize.min,
            mainAxisAlignment: MainAxisAlignment.center,
            crossAxisAlignment: CrossAxisAlignment.center,
            children: [
              const Icon(
                Icons.fast_rewind,
                size: 24.0,
                color: Color(0xFFFFFFFF),
              ),
              const SizedBox(height: 8.0),
              Text(
                '${value.inSeconds} seconds',
                style: const TextStyle(
                  fontSize: 12.0,
                  color: Color(0xFFFFFFFF),
                ),
              ),
            ],
          ),
        ),
      ),
    );
  }
}

class _ForwardSeekIndicator extends StatefulWidget {
  final void Function(Duration) onChanged;
  final void Function(Duration) onSubmitted;
  const _ForwardSeekIndicator({
    Key? key,
    required this.onChanged,
    required this.onSubmitted,
  }) : super(key: key);

  @override
  State<_ForwardSeekIndicator> createState() => _ForwardSeekIndicatorState();
}

class _ForwardSeekIndicatorState extends State<_ForwardSeekIndicator> {
  Duration value = const Duration(seconds: 10);

  Timer? timer;

  @override
  void setState(VoidCallback fn) {
    if (mounted) {
      super.setState(fn);
    }
  }

  @override
  void initState() {
    super.initState();
    timer = Timer(const Duration(milliseconds: 400), () {
      widget.onSubmitted.call(value);
    });
  }

  void increment() {
    timer?.cancel();
    timer = Timer(const Duration(milliseconds: 400), () {
      widget.onSubmitted.call(value);
    });
    widget.onChanged.call(value);
    setState(() {
      value += const Duration(seconds: 10);
    });
  }

  @override
  Widget build(BuildContext context) {
    return Container(
      decoration: const BoxDecoration(
        gradient: LinearGradient(
          colors: [
            Color(0x00767676),
            Color(0x88767676),
          ],
          begin: Alignment.centerLeft,
          end: Alignment.centerRight,
        ),
      ),
      child: InkWell(
        splashColor: const Color(0x44767676),
        onTap: increment,
        child: Center(
          child: Column(
            mainAxisSize: MainAxisSize.min,
            mainAxisAlignment: MainAxisAlignment.center,
            crossAxisAlignment: CrossAxisAlignment.center,
            children: [
              const Icon(
                Icons.fast_forward,
                size: 24.0,
                color: Color(0xFFFFFFFF),
              ),
              const SizedBox(height: 8.0),
              Text(
                '${value.inSeconds} seconds',
                style: const TextStyle(
                  fontSize: 12.0,
                  color: Color(0xFFFFFFFF),
                ),
              ),
            ],
          ),
        ),
      ),
    );
  }
}<|MERGE_RESOLUTION|>--- conflicted
+++ resolved
@@ -1335,37 +1335,6 @@
                   ),
                 ),
 
-<<<<<<< HEAD
-              // Double-Tap Seek Button(s):
-              if (!mount || seekOnDoubleTapEnabledWhileControlsAreVisible)
-                if (_mountSeekBackwardButton || _mountSeekForwardButton)
-                  Positioned.fill(
-                    child: Row(
-                      children: [
-                        Expanded(
-                          child: _mountSeekBackwardButton
-                              ? TweenAnimationBuilder<double>(
-                                  tween: Tween<double>(
-                                    begin: 0.0,
-                                    end: _hideSeekBackwardButton ? 0.000001 : 1.0,
-                                  ),
-                                  duration: const Duration(milliseconds: 200),
-                                  builder: (context, value, child) => Opacity(
-                                    opacity: value,
-                                    child: child,
-                                  ),
-                                  onEnd: () {
-                                    if (_hideSeekBackwardButton) {
-                                      setState(() {
-                                        _hideSeekBackwardButton = false;
-                                        _mountSeekBackwardButton = false;
-                                      });
-                                    }
-                                  },
-                                  child: _BackwardSeekIndicator(
-                                    onChanged: (value) {
-                                      _seekBarDeltaValueNotifier.value = -value;
-=======
                 // Double-Tap Seek Button(s):
                 if (!mount || seekOnDoubleTapEnabledWhileControlsAreVisible)
                   if (_mountSeekBackwardButton || _mountSeekForwardButton)
@@ -1379,7 +1348,7 @@
                                     tween: Tween<double>(
                                       begin: 0.0,
                                       end: _hideSeekBackwardButton
-                                          ? 0.0
+                                          ? 0.000001
                                           : 1.0,
                                     ),
                                     duration: const Duration(milliseconds: 200),
@@ -1394,7 +1363,6 @@
                                           _mountSeekBackwardButton = false;
                                         });
                                       }
->>>>>>> d79ed274
                                     },
                                     child: _BackwardSeekIndicator(
                                       onChanged: (value) {
@@ -1415,53 +1383,6 @@
                                           controller(context)
                                               .player
                                               .state
-<<<<<<< HEAD
-                                              .position -
-                                          value;
-                                      result = result.clamp(
-                                        Duration.zero,
-                                        controller(context)
-                                            .player
-                                            .state
-                                            .duration,
-                                      );
-                                      controller(context).player.seek(result);
-                                    },
-                                  ),
-                                )
-                              : const SizedBox(),
-                        ),
-                        Expanded(
-                          child: _mountSeekForwardButton
-                              ? TweenAnimationBuilder<double>(
-                                  tween: Tween<double>(
-                                    begin: 0.0,
-                                    end: _hideSeekForwardButton ? 0.000001 : 1.0,
-                                  ),
-                                  duration: const Duration(milliseconds: 200),
-                                  builder: (context, value, child) => Opacity(
-                                    opacity: value,
-                                    child: child,
-                                  ),
-                                  onEnd: () {
-                                    if (_hideSeekForwardButton) {
-                                      setState(() {
-                                        _hideSeekForwardButton = false;
-                                        _mountSeekForwardButton = false;
-                                      });
-                                    }
-                                  },
-                                  child: _ForwardSeekIndicator(
-                                    onChanged: (value) {
-                                      _seekBarDeltaValueNotifier.value = value;
-                                    },
-                                    onSubmitted: (value) {
-                                      setState(() {
-                                        _hideSeekForwardButton = true;
-                                      });
-
-                                      var result = controller(context)
-=======
                                               .duration,
                                         );
                                         controller(context).player.seek(result);
@@ -1479,7 +1400,7 @@
                                     tween: Tween<double>(
                                       begin: 0.0,
                                       end: _hideSeekForwardButton
-                                          ? 0.0
+                                          ? 0.000001
                                           : 1.0,
                                     ),
                                     duration: const Duration(milliseconds: 200),
@@ -1504,6 +1425,7 @@
                                         setState(() {
                                           _hideSeekForwardButton = true;
                                         });
+
                                         var result = controller(context)
                                                 .player
                                                 .state
@@ -1512,7 +1434,6 @@
                                         result = result.clamp(
                                           Duration.zero,
                                           controller(context)
->>>>>>> d79ed274
                                               .player
                                               .state
                                               .duration,
