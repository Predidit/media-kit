/// This file is a part of media_kit (https://github.com/media-kit/media-kit).
///
/// Copyright © 2021 & onwards, Hitesh Kumar Saini <saini123hitesh@gmail.com>.
/// All rights reserved.
/// Use of this source code is governed by MIT license that can be found in the LICENSE file.
// ignore_for_file: non_constant_identifier_names
import 'dart:async';

import 'package:flutter/material.dart';
import 'package:media_kit_video/media_kit_video.dart';
import 'package:media_kit_video/media_kit_video_controls/src/controls/extensions/duration.dart';
import 'package:media_kit_video/media_kit_video_controls/src/controls/methods/video_state.dart';
import 'package:media_kit_video/media_kit_video_controls/src/controls/widgets/video_controls_theme_data_injector.dart';
import 'package:screen_brightness_platform_interface/screen_brightness_platform_interface.dart';
import 'package:volume_controller/volume_controller.dart';

/// {@template material_video_controls}
///
/// [Video] controls which use Material design.
///
/// {@endtemplate}
Widget MaterialVideoControls(VideoState state) {
  return const VideoControlsThemeDataInjector(
    child: _MaterialVideoControls(),
  );
}

/// [MaterialVideoControlsThemeData] available in this [context].
MaterialVideoControlsThemeData _theme(BuildContext context) =>
    FullscreenInheritedWidget.maybeOf(context) == null
        ? MaterialVideoControlsTheme.maybeOf(context)?.normal ??
            kDefaultMaterialVideoControlsThemeData
        : MaterialVideoControlsTheme.maybeOf(context)?.fullscreen ??
            kDefaultMaterialVideoControlsThemeDataFullscreen;

/// Default [MaterialVideoControlsThemeData].
const kDefaultMaterialVideoControlsThemeData = MaterialVideoControlsThemeData();

/// Default [MaterialVideoControlsThemeData] for fullscreen.
const kDefaultMaterialVideoControlsThemeDataFullscreen =
    MaterialVideoControlsThemeData(
  displaySeekBar: true,
  automaticallyImplySkipNextButton: true,
  automaticallyImplySkipPreviousButton: true,
  volumeGesture: true,
  brightnessGesture: true,
  seekGesture: true,
  gesturesEnabledWhileControlsVisible: true,
  seekOnDoubleTap: true,
  seekOnDoubleTapEnabledWhileControlsVisible: true,
  visibleOnMount: false,
  speedUpOnLongPress: false,
  speedUpFactor: 2.0,
  verticalGestureSensitivity: 100,
  horizontalGestureSensitivity: 1000,
  backdropColor: Color(0x66000000),
  padding: null,
  controlsHoverDuration: Duration(seconds: 3),
  controlsTransitionDuration: Duration(milliseconds: 300),
  bufferingIndicatorBuilder: null,
  volumeIndicatorBuilder: null,
  brightnessIndicatorBuilder: null,
  seekIndicatorBuilder: null,
  speedUpIndicatorBuilder: null,
  primaryButtonBar: [
    Spacer(flex: 2),
    MaterialSkipPreviousButton(),
    Spacer(),
    MaterialPlayOrPauseButton(iconSize: 56.0),
    Spacer(),
    MaterialSkipNextButton(),
    Spacer(flex: 2),
  ],
  topButtonBar: [],
  topButtonBarMargin: EdgeInsets.symmetric(
    horizontal: 16.0,
  ),
  bottomButtonBar: [
    MaterialPositionIndicator(),
    Spacer(),
    MaterialFullscreenButton(),
  ],
  bottomButtonBarMargin: EdgeInsets.only(
    left: 16.0,
    right: 8.0,
    bottom: 42.0,
  ),
  buttonBarHeight: 56.0,
  buttonBarButtonSize: 24.0,
  buttonBarButtonColor: Color(0xFFFFFFFF),
  seekBarMargin: EdgeInsets.only(
    left: 16.0,
    right: 16.0,
    bottom: 42.0,
  ),
  seekBarHeight: 2.4,
  seekBarContainerHeight: 36.0,
  seekBarColor: Color(0x3DFFFFFF),
  seekBarPositionColor: Color(0xFFFF0000),
  seekBarBufferColor: Color(0x3DFFFFFF),
  seekBarThumbSize: 12.8,
  seekBarThumbColor: Color(0xFFFF0000),
  seekBarAlignment: Alignment.bottomCenter,
  shiftSubtitlesOnControlsVisibilityChange: false,
);

/// {@template material_video_controls_theme_data}
///
/// Theming related data for [MaterialVideoControls]. These values are used to theme the descendant [MaterialVideoControls].
///
/// {@endtemplate}
class MaterialVideoControlsThemeData {
  // BEHAVIOR

  /// Whether to display seek bar.
  final bool displaySeekBar;

  /// Whether a skip next button should be displayed if there are more than one videos in the playlist.
  final bool automaticallyImplySkipNextButton;

  /// Whether a skip previous button should be displayed if there are more than one videos in the playlist.
  final bool automaticallyImplySkipPreviousButton;

  /// Whether to modify volume on vertical drag gesture on the right side of the screen.
  final bool volumeGesture;

  /// Whether to modify screen brightness on vertical drag gesture on the left side of the screen.
  final bool brightnessGesture;

  /// Whether to seek on horizontal drag gesture.
  final bool seekGesture;

  /// Whether to allow gesture controls to work while controls are visible.
  /// NOTE: This option is ignored when gestures are false.
  final bool gesturesEnabledWhileControlsVisible;

  /// Whether to enable double tap to seek on left or right side of the screen.
  final bool seekOnDoubleTap;

  /// Whether to allow double tap to seek on left or right side of the screen to work while controls are visible.
  /// NOTE: This option is ignored when [seekOnDoubleTap] is false.
  final bool seekOnDoubleTapEnabledWhileControlsVisible;

  /// `seekOnDoubleTapLayoutTapsRatios` defines the width proportions for the interactive areas
  /// responsible for seek actions (backward seek, instant tap, forward seek) when a double tap
  /// occurs on the video widget. This property divides the video widget into three segments
  /// horizontally. Each integer in the list represents the relative width of each segment.
  /// By default, the value `[1, 1, 1]` means that the video widget is equally divided into three
  /// segments: the left segment for backward seek, the middle segment for instant tap (usually show and hide controls),
  /// and the right segment for forward seek. Adjusting these values changes the width of the interactive areas
  /// for each double tap action.
  final List<int> seekOnDoubleTapLayoutTapsRatios;

  /// `seekOnDoubleTapLayoutWidgetRatios` defines the width proportions for the visual indicators or
  /// widgets that appear during the double tap actions (backward seek, instant tap, forward seek).
  /// Similar to `seekOnDoubleTapLayoutTapsRatios`, it divides the area where these indicators are
  /// displayed into three segments. Each integer in the list represents the relative width of each
  /// segment where the corresponding indicators will be shown. The default `[1, 1, 1]` equally divides
  /// the space for each indicator. Modifying these values can change the layout of the seek indicators,
  /// giving more or less space to each one based on the specified ratios.
  final List<int> seekOnDoubleTapLayoutWidgetRatios;

  /// Duration of seek on double tap backward.
  final Duration seekOnDoubleTapBackwardDuration;

  /// Duration of seek on double tap forward.
  final Duration seekOnDoubleTapForwardDuration;

  /// Whether the controls are initially visible.
  final bool visibleOnMount;

  /// Whether to speed up on long press.
  final bool speedUpOnLongPress;

  /// Factor to speed up on long press.
  final double speedUpFactor;

  /// Gesture sensitivity on vertical drag gestures, the higher the value is the less sensitive the gesture.
  final double verticalGestureSensitivity;

  /// Gesture sensitivity on horizontal drag gestures, the higher the value is the less sensitive the gesture.
  final double horizontalGestureSensitivity;

  /// Color of backdrop that comes up when controls are visible.
  final Color? backdropColor;

  // GENERIC

  /// Padding around the controls.
  ///
  /// * Default: `EdgeInsets.zero`
  /// * FullScreen: `MediaQuery.of(context).padding`
  ///
  /// NOTE: In fullscreen, this will be safe area (set [padding] to [EdgeInsets.zero] to disable safe area)
  final EdgeInsets? padding;

  /// [Duration] after which the controls will be hidden when there is no mouse movement.
  final Duration controlsHoverDuration;

  /// [Duration] for which the controls will be animated when shown or hidden.
  final Duration controlsTransitionDuration;

  /// Builder for the buffering indicator.
  final Widget Function(BuildContext)? bufferingIndicatorBuilder;

  /// Custom builder for volume indicator.
  final Widget Function(BuildContext, double)? volumeIndicatorBuilder;

  /// Custom builder for brightness indicator.
  final Widget Function(BuildContext, double)? brightnessIndicatorBuilder;

  /// Custom builder for seek indicator.
  final Widget Function(BuildContext, Duration)? seekIndicatorBuilder;

  /// Custom builder for seek indicator.
  final Widget Function(BuildContext, double)? speedUpIndicatorBuilder;

  // BUTTON BAR

  /// Buttons to be displayed in the primary button bar.
  final List<Widget> primaryButtonBar;

  /// Buttons to be displayed in the top button bar.
  final List<Widget> topButtonBar;

  /// Margin around the top button bar.
  final EdgeInsets topButtonBarMargin;

  /// Buttons to be displayed in the bottom button bar.
  final List<Widget> bottomButtonBar;

  /// Margin around the button bar.
  final EdgeInsets bottomButtonBarMargin;

  /// Height of the button bar.
  final double buttonBarHeight;

  /// Size of the button bar buttons.
  final double buttonBarButtonSize;

  /// Color of the button bar buttons.
  final Color buttonBarButtonColor;

  // SEEK BAR

  /// Margin around the seek bar.
  final EdgeInsets seekBarMargin;

  /// Height of the seek bar.
  final double seekBarHeight;

  /// Height of the seek bar [Container].
  final double seekBarContainerHeight;

  /// [Color] of the seek bar.
  final Color seekBarColor;

  /// [Color] of the playback position section in the seek bar.
  final Color seekBarPositionColor;

  /// [Color] of the playback buffer section in the seek bar.
  final Color seekBarBufferColor;

  /// Size of the seek bar thumb.
  final double seekBarThumbSize;

  /// [Color] of the seek bar thumb.
  final Color seekBarThumbColor;

  /// [Alignment] of seek bar inside the seek bar container.
  final Alignment seekBarAlignment;

  // SUBTITLE

  /// Whether to shift the subtitles upwards when the controls are visible.
  final bool shiftSubtitlesOnControlsVisibilityChange;

  /// {@macro material_video_controls_theme_data}
  const MaterialVideoControlsThemeData({
    this.displaySeekBar = true,
    this.automaticallyImplySkipNextButton = true,
    this.automaticallyImplySkipPreviousButton = true,
    this.volumeGesture = false,
    this.brightnessGesture = false,
    this.seekGesture = false,
    this.gesturesEnabledWhileControlsVisible = true,
    this.seekOnDoubleTap = false,
    this.seekOnDoubleTapEnabledWhileControlsVisible = true,
    this.seekOnDoubleTapLayoutTapsRatios = const [1, 1, 1],
    this.seekOnDoubleTapLayoutWidgetRatios = const [1, 1, 1],
    this.seekOnDoubleTapBackwardDuration = const Duration(seconds: 10),
    this.seekOnDoubleTapForwardDuration = const Duration(seconds: 10),
    this.visibleOnMount = false,
    this.speedUpOnLongPress = false,
    this.speedUpFactor = 2.0,
    this.verticalGestureSensitivity = 100,
    this.horizontalGestureSensitivity = 1000,
    this.backdropColor = const Color(0x66000000),
    this.padding,
    this.controlsHoverDuration = const Duration(seconds: 3),
    this.controlsTransitionDuration = const Duration(milliseconds: 300),
    this.bufferingIndicatorBuilder,
    this.volumeIndicatorBuilder,
    this.brightnessIndicatorBuilder,
    this.seekIndicatorBuilder,
    this.speedUpIndicatorBuilder,
    this.primaryButtonBar = const [
      Spacer(flex: 2),
      MaterialSkipPreviousButton(),
      Spacer(),
      MaterialPlayOrPauseButton(iconSize: 48.0),
      Spacer(),
      MaterialSkipNextButton(),
      Spacer(flex: 2),
    ],
    this.topButtonBar = const [],
    this.topButtonBarMargin = const EdgeInsets.symmetric(horizontal: 16.0),
    this.bottomButtonBar = const [
      MaterialPositionIndicator(),
      Spacer(),
      MaterialFullscreenButton(),
    ],
    this.bottomButtonBarMargin = const EdgeInsets.only(left: 16.0, right: 8.0),
    this.buttonBarHeight = 56.0,
    this.buttonBarButtonSize = 24.0,
    this.buttonBarButtonColor = const Color(0xFFFFFFFF),
    this.seekBarMargin = EdgeInsets.zero,
    this.seekBarHeight = 2.4,
    this.seekBarContainerHeight = 36.0,
    this.seekBarColor = const Color(0x3DFFFFFF),
    this.seekBarPositionColor = const Color(0xFFFF0000),
    this.seekBarBufferColor = const Color(0x3DFFFFFF),
    this.seekBarThumbSize = 12.8,
    this.seekBarThumbColor = const Color(0xFFFF0000),
    this.seekBarAlignment = Alignment.bottomCenter,
    this.shiftSubtitlesOnControlsVisibilityChange = false,
  });

  /// Creates a copy of this [MaterialVideoControlsThemeData] with the given fields replaced by the non-null parameter values.
  MaterialVideoControlsThemeData copyWith({
    bool? displaySeekBar,
    bool? automaticallyImplySkipNextButton,
    bool? automaticallyImplySkipPreviousButton,
    bool? volumeGesture,
    bool? brightnessGesture,
    bool? seekGesture,
    bool? gesturesEnabledWhileControlsVisible,
    bool? seekOnDoubleTap,
    bool? seekOnDoubleTapEnabledWhileControlsVisible,
    List<int>? seekOnDoubleTapLayoutTapsRatios,
    List<int>? seekOnDoubleTapLayoutWidgetRatios,
    Duration? seekOnDoubleTapBackwardDuration,
    Duration? seekOnDoubleTapForwardDuration,
    bool? visibleOnMount,
    bool? speedUpOnLongPress,
    double? speedUpFactor,
    double? verticalGestureSensitivity,
    double? horizontalGestureSensitivity,
    Color? backdropColor,
    Duration? controlsHoverDuration,
    Duration? controlsTransitionDuration,
    Widget Function(BuildContext)? bufferingIndicatorBuilder,
    Widget Function(BuildContext, double)? volumeIndicatorBuilder,
    Widget Function(BuildContext, double)? brightnessIndicatorBuilder,
    Widget Function(BuildContext, Duration)? seekIndicatorBuilder,
    Widget Function(BuildContext, double)? speedUpIndicatorBuilder,
    List<Widget>? primaryButtonBar,
    List<Widget>? topButtonBar,
    EdgeInsets? topButtonBarMargin,
    List<Widget>? bottomButtonBar,
    EdgeInsets? bottomButtonBarMargin,
    double? buttonBarHeight,
    double? buttonBarButtonSize,
    Color? buttonBarButtonColor,
    EdgeInsets? seekBarMargin,
    double? seekBarHeight,
    double? seekBarContainerHeight,
    Color? seekBarColor,
    Color? seekBarPositionColor,
    Color? seekBarBufferColor,
    double? seekBarThumbSize,
    Color? seekBarThumbColor,
    Alignment? seekBarAlignment,
    bool? shiftSubtitlesOnControlsVisibilityChange,
  }) {
    return MaterialVideoControlsThemeData(
      displaySeekBar: displaySeekBar ?? this.displaySeekBar,
      automaticallyImplySkipNextButton: automaticallyImplySkipNextButton ??
          this.automaticallyImplySkipNextButton,
      automaticallyImplySkipPreviousButton:
          automaticallyImplySkipPreviousButton ??
              this.automaticallyImplySkipPreviousButton,
      volumeGesture: volumeGesture ?? this.volumeGesture,
      brightnessGesture: brightnessGesture ?? this.brightnessGesture,
      seekGesture: seekGesture ?? this.seekGesture,
      gesturesEnabledWhileControlsVisible:
          gesturesEnabledWhileControlsVisible ??
              this.gesturesEnabledWhileControlsVisible,
      seekOnDoubleTap: seekOnDoubleTap ?? this.seekOnDoubleTap,
      seekOnDoubleTapEnabledWhileControlsVisible:
          seekOnDoubleTapEnabledWhileControlsVisible ??
              this.seekOnDoubleTapEnabledWhileControlsVisible,
      seekOnDoubleTapLayoutTapsRatios: seekOnDoubleTapLayoutTapsRatios ??
          this.seekOnDoubleTapLayoutTapsRatios,
      seekOnDoubleTapLayoutWidgetRatios: seekOnDoubleTapLayoutWidgetRatios ??
          this.seekOnDoubleTapLayoutWidgetRatios,
      seekOnDoubleTapBackwardDuration: seekOnDoubleTapBackwardDuration ??
          this.seekOnDoubleTapBackwardDuration,
      seekOnDoubleTapForwardDuration:
          seekOnDoubleTapForwardDuration ?? this.seekOnDoubleTapForwardDuration,
      visibleOnMount: visibleOnMount ?? this.visibleOnMount,
      speedUpOnLongPress: speedUpOnLongPress ?? this.speedUpOnLongPress,
      speedUpFactor: speedUpFactor ?? this.speedUpFactor,
      verticalGestureSensitivity:
          verticalGestureSensitivity ?? this.verticalGestureSensitivity,
      horizontalGestureSensitivity:
          horizontalGestureSensitivity ?? this.horizontalGestureSensitivity,
      backdropColor: backdropColor ?? this.backdropColor,
      controlsHoverDuration:
          controlsHoverDuration ?? this.controlsHoverDuration,
      controlsTransitionDuration:
          controlsTransitionDuration ?? this.controlsTransitionDuration,
      bufferingIndicatorBuilder:
          bufferingIndicatorBuilder ?? this.bufferingIndicatorBuilder,
      volumeIndicatorBuilder:
          volumeIndicatorBuilder ?? this.volumeIndicatorBuilder,
      brightnessIndicatorBuilder:
          brightnessIndicatorBuilder ?? this.brightnessIndicatorBuilder,
      seekIndicatorBuilder: seekIndicatorBuilder ?? this.seekIndicatorBuilder,
      speedUpIndicatorBuilder:
          speedUpIndicatorBuilder ?? this.speedUpIndicatorBuilder,
      primaryButtonBar: primaryButtonBar ?? this.primaryButtonBar,
      topButtonBar: topButtonBar ?? this.topButtonBar,
      topButtonBarMargin: topButtonBarMargin ?? this.topButtonBarMargin,
      bottomButtonBar: bottomButtonBar ?? this.bottomButtonBar,
      bottomButtonBarMargin:
          bottomButtonBarMargin ?? this.bottomButtonBarMargin,
      buttonBarHeight: buttonBarHeight ?? this.buttonBarHeight,
      buttonBarButtonSize: buttonBarButtonSize ?? this.buttonBarButtonSize,
      buttonBarButtonColor: buttonBarButtonColor ?? this.buttonBarButtonColor,
      seekBarMargin: seekBarMargin ?? this.seekBarMargin,
      seekBarHeight: seekBarHeight ?? this.seekBarHeight,
      seekBarContainerHeight:
          seekBarContainerHeight ?? this.seekBarContainerHeight,
      seekBarColor: seekBarColor ?? this.seekBarColor,
      seekBarPositionColor: seekBarPositionColor ?? this.seekBarPositionColor,
      seekBarBufferColor: seekBarBufferColor ?? this.seekBarBufferColor,
      seekBarThumbSize: seekBarThumbSize ?? this.seekBarThumbSize,
      seekBarThumbColor: seekBarThumbColor ?? this.seekBarThumbColor,
      seekBarAlignment: seekBarAlignment ?? this.seekBarAlignment,
      shiftSubtitlesOnControlsVisibilityChange:
          shiftSubtitlesOnControlsVisibilityChange ??
              this.shiftSubtitlesOnControlsVisibilityChange,
    );
  }
}

/// {@template material_video_controls_theme}
///
/// Inherited widget which provides [MaterialVideoControlsThemeData] to descendant widgets.
///
/// {@endtemplate}
class MaterialVideoControlsTheme extends InheritedWidget {
  final MaterialVideoControlsThemeData normal;
  final MaterialVideoControlsThemeData fullscreen;
  const MaterialVideoControlsTheme({
    super.key,
    required this.normal,
    required this.fullscreen,
    required super.child,
  });

  static MaterialVideoControlsTheme? maybeOf(BuildContext context) {
    return context
        .dependOnInheritedWidgetOfExactType<MaterialVideoControlsTheme>();
  }

  static MaterialVideoControlsTheme of(BuildContext context) {
    final MaterialVideoControlsTheme? result = maybeOf(context);
    assert(
      result != null,
      'No [MaterialVideoControlsTheme] found in [context]',
    );
    return result!;
  }

  @override
  bool updateShouldNotify(MaterialVideoControlsTheme oldWidget) =>
      identical(normal, oldWidget.normal) &&
      identical(fullscreen, oldWidget.fullscreen);
}

/// {@macro material_video_controls}
class _MaterialVideoControls extends StatefulWidget {
  const _MaterialVideoControls();

  @override
  State<_MaterialVideoControls> createState() => _MaterialVideoControlsState();
}

/// {@macro material_video_controls}
class _MaterialVideoControlsState extends State<_MaterialVideoControls> {
  late bool mount = _theme(context).visibleOnMount;
  late bool visible = _theme(context).visibleOnMount;
  Timer? _timer;

  double _brightnessValue = 0.0;
  bool _brightnessIndicator = false;
  Timer? _brightnessTimer;
  double _currentRate = 1.0;
  double _volumeValue = 0.0;
  bool _volumeIndicator = false;
  Timer? _volumeTimer;
  // The default event stream in package:volume_controller is buggy.
  bool _volumeInterceptEventStream = false;

  Offset _dragInitialDelta =
      Offset.zero; // Initial position for horizontal drag
  int swipeDuration = 0; // Duration to seek in video
  bool showSwipeDuration = false; // Whether to show the seek duration overlay

  bool _speedUpIndicator = false;
  late /* private */ var playlist = controller(context).player.state.playlist;
  late bool buffering = controller(context).player.state.buffering;

  bool _mountSeekBackwardButton = false;
  bool _mountSeekForwardButton = false;
  bool _hideSeekBackwardButton = false;
  bool _hideSeekForwardButton = false;
  Timer? _timerSeekBackwardButton;
  Timer? _timerSeekForwardButton;

  final ValueNotifier<Duration> _seekBarDeltaValueNotifier =
      ValueNotifier<Duration>(Duration.zero);

  final List<StreamSubscription> subscriptions = [];

  double get subtitleVerticalShiftOffset =>
      (_theme(context).padding?.bottom ?? 0.0) +
      (_theme(context).bottomButtonBarMargin.vertical) +
      (_theme(context).bottomButtonBar.isNotEmpty
          ? _theme(context).buttonBarHeight
          : 0.0);
  Offset? _tapPosition;

  void _handleDoubleTapDown(TapDownDetails details) {
    setState(() {
      _tapPosition = details.localPosition;
    });
  }

  void _handleLongPress() {
    setState(() {
      _speedUpIndicator = true;
    });
    _currentRate = controller(context).player.state.rate;
    controller(context).player.setRate(_theme(context).speedUpFactor);
  }

  void _handleLongPressEnd(LongPressEndDetails details) {
    setState(() {
      _speedUpIndicator = false;
    });
    controller(context).player.setRate(_currentRate);
  }

  @override
  void setState(VoidCallback fn) {
    if (mounted) {
      super.setState(fn);
    }
  }

  @override
  void didChangeDependencies() {
    super.didChangeDependencies();
    if (subscriptions.isEmpty) {
      subscriptions.addAll(
        [
          controller(context).player.stream.playlist.listen(
            (event) {
              setState(() {
                playlist = event;
              });
            },
          ),
          controller(context).player.stream.buffering.listen(
            (event) {
              setState(() {
                buffering = event;
              });
            },
          ),
        ],
      );

      if (_theme(context).visibleOnMount) {
        _timer = Timer(
          _theme(context).controlsHoverDuration,
          () {
            if (mounted) {
              setState(() {
                visible = false;
              });
              unshiftSubtitle();
            }
          },
        );
      }
    }
  }

  @override
  void dispose() {
    for (final subscription in subscriptions) {
      subscription.cancel();
    }
    // --------------------------------------------------
    // package:screen_brightness
    Future.microtask(() async {
      try {
        await ScreenBrightnessPlatform.instance
            .resetApplicationScreenBrightness();
      } catch (_) {}
    });
    // --------------------------------------------------
    _timerSeekBackwardButton?.cancel();
    _timerSeekForwardButton?.cancel();
    super.dispose();
  }

  void shiftSubtitle() {
    if (_theme(context).shiftSubtitlesOnControlsVisibilityChange) {
      state(context).setSubtitleViewPadding(
        state(context).widget.subtitleViewConfiguration.padding +
            EdgeInsets.fromLTRB(
              0.0,
              0.0,
              0.0,
              subtitleVerticalShiftOffset,
            ),
      );
    }
  }

  void unshiftSubtitle() {
    if (_theme(context).shiftSubtitlesOnControlsVisibilityChange) {
      state(context).setSubtitleViewPadding(
        state(context).widget.subtitleViewConfiguration.padding,
      );
    }
  }

  void onTap() {
    if (!visible) {
      setState(() {
        mount = true;
        visible = true;
      });
      shiftSubtitle();
      _timer?.cancel();
      _timer = Timer(_theme(context).controlsHoverDuration, () {
        if (mounted) {
          setState(() {
            visible = false;
          });
          unshiftSubtitle();
        }
      });
    } else {
      setState(() {
        visible = false;
      });
      unshiftSubtitle();
      _timer?.cancel();
    }
  }

  void onDoubleTapSeekBackward() {
    setState(() {
      _mountSeekBackwardButton = true;
    });
  }

  void onDoubleTapSeekForward() {
    setState(() {
      _mountSeekForwardButton = true;
    });
  }

  void onHorizontalDragUpdate(DragUpdateDetails details) {
    if (_dragInitialDelta == Offset.zero) {
      _dragInitialDelta = details.localPosition;
      return;
    }

    final diff = _dragInitialDelta.dx - details.localPosition.dx;
    final duration = controller(context).player.state.duration.inSeconds;
    final position = controller(context).player.state.position.inSeconds;

    final seconds =
        -(diff * duration / _theme(context).horizontalGestureSensitivity)
            .round();
    final relativePosition = position + seconds;

    if (relativePosition <= duration && relativePosition >= 0) {
      setState(() {
        swipeDuration = seconds;
        showSwipeDuration = true;
        _seekBarDeltaValueNotifier.value = Duration(seconds: seconds);
      });
    }
  }

  void onHorizontalDragEnd() {
    if (swipeDuration != 0) {
      Duration newPosition = controller(context).player.state.position +
          Duration(seconds: swipeDuration);
      newPosition = newPosition.clamp(
        Duration.zero,
        controller(context).player.state.duration,
      );
      controller(context).player.seek(newPosition);
    }

    setState(() {
      _dragInitialDelta = Offset.zero;
      showSwipeDuration = false;
    });
  }

  bool _isInSegment(double localX, int segmentIndex) {
    // Local variable with the list of ratios
    List<int> segmentRatios = _theme(context).seekOnDoubleTapLayoutTapsRatios;

    int totalRatios = segmentRatios.reduce((a, b) => a + b);

    double segmentWidthMultiplier = widgetWidth(context) / totalRatios;
    double start = 0;
    double end;

    for (int i = 0; i < segmentRatios.length; i++) {
      end = start + (segmentWidthMultiplier * segmentRatios[i]);

      // Check if the current index matches the segmentIndex and if localX falls within it
      if (i == segmentIndex && localX >= start && localX <= end) {
        return true;
      }

      // Set the start of the next segment
      start = end;
    }

    // If localX does not fall within the specified segment
    return false;
  }

  bool _isInRightSegment(double localX) {
    return _isInSegment(localX, 2);
  }

  bool _isInCenterSegment(double localX) {
    return _isInSegment(localX, 1);
  }

  bool _isInLeftSegment(double localX) {
    return _isInSegment(localX, 0);
  }

  void _handlePointerDown(PointerDownEvent event) {
    if (!(_isInCenterSegment(event.position.dx))) {
      return;
    }

    onTap();
  }

  void _handleTapDown(TapDownDetails details) {
    if ((_isInCenterSegment(details.localPosition.dx))) {
      return;
    }

    onTap();
  }

  @override
  void initState() {
    super.initState();
    // --------------------------------------------------
    // package:volume_controller
    Future.microtask(() async {
      try {
        VolumeController().showSystemUI = false;
        _volumeValue = await VolumeController().getVolume();
        VolumeController().listener((value) {
          if (mounted && !_volumeInterceptEventStream) {
            setState(() {
              _volumeValue = value;
            });
          }
        });
      } catch (_) {}
    });
    // --------------------------------------------------
    // --------------------------------------------------
    // package:screen_brightness
    Future.microtask(() async {
      try {
        _brightnessValue = await ScreenBrightnessPlatform.instance.application;
        ScreenBrightnessPlatform.instance.onApplicationScreenBrightnessChanged
            .listen((value) {
          if (mounted) {
            setState(() {
              _brightnessValue = value;
            });
          }
        });
      } catch (_) {}
    });
    // --------------------------------------------------
  }

  Future<void> setVolume(double value) async {
    // --------------------------------------------------
    // package:volume_controller
    try {
      VolumeController().setVolume(value);
    } catch (_) {}
    setState(() {
      _volumeValue = value;
      _volumeIndicator = true;
      _volumeInterceptEventStream = true;
    });
    _volumeTimer?.cancel();
    _volumeTimer = Timer(const Duration(milliseconds: 200), () {
      if (mounted) {
        setState(() {
          _volumeIndicator = false;
          _volumeInterceptEventStream = false;
        });
      }
    });
    // --------------------------------------------------
  }

  Future<void> setBrightness(double value) async {
    // --------------------------------------------------
    // package:screen_brightness
    try {
      await ScreenBrightnessPlatform.instance
          .setApplicationScreenBrightness(value);
    } catch (_) {}
    setState(() {
      _brightnessIndicator = true;
    });
    _brightnessTimer?.cancel();
    _brightnessTimer = Timer(const Duration(milliseconds: 200), () {
      if (mounted) {
        setState(() {
          _brightnessIndicator = false;
        });
      }
    });
    // --------------------------------------------------
  }

  @override
  Widget build(BuildContext context) {
    var seekOnDoubleTapEnabledWhileControlsAreVisible =
        (_theme(context).seekOnDoubleTap &&
            _theme(context).seekOnDoubleTapEnabledWhileControlsVisible);
    assert(_theme(context).seekOnDoubleTapLayoutTapsRatios.length == 3,
        "The number of seekOnDoubleTapLayoutTapsRatios must be 3, i.e. [1, 1, 1]");
    assert(_theme(context).seekOnDoubleTapLayoutWidgetRatios.length == 3,
        "The number of seekOnDoubleTapLayoutWidgetRatios must be 3, i.e. [1, 1, 1]");
    return Theme(
      data: Theme.of(context).copyWith(
        focusColor: const Color(0x00000000),
        hoverColor: const Color(0x00000000),
        splashColor: const Color(0x00000000),
        highlightColor: const Color(0x00000000),
      ),
      child: Focus(
        autofocus: true,
        child: Material(
          elevation: 0.0,
          borderOnForeground: false,
          animationDuration: Duration.zero,
          color: const Color(0x00000000),
          shadowColor: const Color(0x00000000),
          surfaceTintColor: const Color(0x00000000),
          child: Stack(
            clipBehavior: Clip.none,
            alignment: Alignment.center,
            children: [
              // Controls:
              AnimatedOpacity(
                curve: Curves.easeInOut,
                opacity: visible ? 1.0 : 0.0,
                duration: _theme(context).controlsTransitionDuration,
                onEnd: () {
                  setState(() {
                    if (!visible) {
                      mount = false;
                    }
                  });
                },
                child: Stack(
                  clipBehavior: Clip.none,
                  alignment: Alignment.center,
                  children: [
                    Positioned.fill(
                      child: Container(
                        color: _theme(context).backdropColor,
                      ),
                    ),
                    // We are adding 16.0 boundary around the actual controls (which contain the vertical drag gesture detectors).
                    // This will make the hit-test on edges (e.g. swiping to: show status-bar, show navigation-bar, go back in navigation) not activate the swipe gesture annoyingly.
                    Positioned.fill(
                      left: 16.0,
                      top: 16.0,
                      right: 16.0,
                      bottom: 16.0 + subtitleVerticalShiftOffset,
                      child: Listener(
                        onPointerDown: (event) => _handlePointerDown(event),
                        child: GestureDetector(
                          onTapDown: (details) => _handleTapDown(details),
                          onDoubleTapDown: _handleDoubleTapDown,
                          onLongPress: _theme(context).speedUpOnLongPress
                              ? _handleLongPress
                              : null,
                          onLongPressEnd: _theme(context).speedUpOnLongPress
                              ? _handleLongPressEnd
                              : null,
                          onDoubleTap: () {
                            if (_tapPosition == null) {
                              return;
                            }
                            if (_isInRightSegment(_tapPosition!.dx)) {
                              if ((!mount && _theme(context).seekOnDoubleTap) ||
                                  seekOnDoubleTapEnabledWhileControlsAreVisible) {
                                onDoubleTapSeekForward();
                              }
                            } else {
                              if (_isInLeftSegment(_tapPosition!.dx)) {
                                if ((!mount &&
                                        _theme(context).seekOnDoubleTap) ||
                                    seekOnDoubleTapEnabledWhileControlsAreVisible) {
                                  onDoubleTapSeekBackward();
                                }
                              }
                            }
                          },
                          onHorizontalDragUpdate: (details) {
                            if ((!mount && _theme(context).seekGesture) ||
                                (_theme(context).seekGesture &&
                                    _theme(context)
                                        .gesturesEnabledWhileControlsVisible)) {
                              onHorizontalDragUpdate(details);
                            }
                          },
                          onHorizontalDragEnd: (details) {
                            onHorizontalDragEnd();
                          },
                          onVerticalDragUpdate: (e) async {
                            final delta = e.delta.dy;
                            final Offset position = e.localPosition;

                            if (position.dx <= widgetWidth(context) / 2) {
                              // Left side of screen swiped
                              if ((!mount &&
                                      _theme(context).brightnessGesture) ||
                                  (_theme(context).brightnessGesture &&
                                      _theme(context)
                                          .gesturesEnabledWhileControlsVisible)) {
                                final brightness = _brightnessValue -
                                    delta /
                                        _theme(context)
                                            .verticalGestureSensitivity;
                                final result = brightness.clamp(0.0, 1.0);
                                setBrightness(result);
                              }
                            } else {
                              // Right side of screen swiped

                              if ((!mount && _theme(context).volumeGesture) ||
                                  (_theme(context).volumeGesture &&
                                      _theme(context)
                                          .gesturesEnabledWhileControlsVisible)) {
                                final volume = _volumeValue -
                                    delta /
                                        _theme(context)
                                            .verticalGestureSensitivity;
                                final result = volume.clamp(0.0, 1.0);
                                setVolume(result);
                              }
                            }
                          },
                          child: Container(
                            color: const Color(0x00000000),
                          ),
                        ),
                      ),
                    ),
                    if (mount)
                      Padding(
                        padding: _theme(context).padding ??
                            (
                                // Add padding in fullscreen!
                                isFullscreen(context)
                                    ? MediaQuery.of(context).padding
                                    : EdgeInsets.zero),
                        child: Column(
                          mainAxisSize: MainAxisSize.min,
                          mainAxisAlignment: MainAxisAlignment.start,
                          crossAxisAlignment: CrossAxisAlignment.end,
                          children: [
                            Container(
                              height: _theme(context).buttonBarHeight,
                              margin: _theme(context).topButtonBarMargin,
                              child: Row(
                                mainAxisSize: MainAxisSize.max,
                                mainAxisAlignment: MainAxisAlignment.start,
                                crossAxisAlignment: CrossAxisAlignment.center,
                                children: _theme(context).topButtonBar,
                              ),
                            ),
                            // Only display [primaryButtonBar] if [buffering] is false.
                            Expanded(
                              child: AnimatedOpacity(
                                curve: Curves.easeInOut,
                                opacity: buffering ? 0.0 : 1.0,
                                duration:
                                    _theme(context).controlsTransitionDuration,
                                child: Center(
                                  child: Row(
                                    mainAxisSize: MainAxisSize.min,
                                    mainAxisAlignment: MainAxisAlignment.center,
                                    crossAxisAlignment:
                                        CrossAxisAlignment.center,
                                    children: _theme(context).primaryButtonBar,
                                  ),
                                ),
                              ),
                            ),
                            Stack(
                              alignment: Alignment.bottomCenter,
                              children: [
                                if (_theme(context).displaySeekBar)
                                  MaterialSeekBar(
                                    onSeekStart: () {
                                      _timer?.cancel();
                                    },
                                    onSeekEnd: () {
                                      _timer = Timer(
                                        _theme(context).controlsHoverDuration,
                                        () {
                                          if (mounted) {
                                            setState(() {
                                              visible = false;
                                            });
                                            unshiftSubtitle();
                                          }
                                        },
                                      );
                                    },
                                  ),
                                Container(
                                  height: _theme(context).buttonBarHeight,
                                  margin: _theme(context).bottomButtonBarMargin,
                                  child: Row(
                                    mainAxisSize: MainAxisSize.max,
                                    mainAxisAlignment: MainAxisAlignment.start,
                                    crossAxisAlignment:
                                        CrossAxisAlignment.center,
                                    children: _theme(context).bottomButtonBar,
                                  ),
                                ),
                              ],
                            ),
                          ],
                        ),
                      ),
                  ],
                ),
              ),
              // Double-Tap Seek Seek-Bar:
              if (!mount)
                if (_mountSeekBackwardButton ||
                    _mountSeekForwardButton ||
                    showSwipeDuration)
                  Column(
                    children: [
                      const Spacer(),
                      Stack(
                        alignment: Alignment.bottomCenter,
                        children: [
                          if (_theme(context).displaySeekBar)
                            MaterialSeekBar(
                              delta: _seekBarDeltaValueNotifier,
                            ),
                          Container(
                            height: _theme(context).buttonBarHeight,
                            margin: _theme(context).bottomButtonBarMargin,
                          ),
                        ],
                      ),
                    ],
                  ),
              // Buffering Indicator.
              IgnorePointer(
                child: Padding(
                  padding: _theme(context).padding ??
                      (
                          // Add padding in fullscreen!
                          isFullscreen(context)
                              ? MediaQuery.of(context).padding
                              : EdgeInsets.zero),
                  child: Column(
                    children: [
                      Container(
                        height: _theme(context).buttonBarHeight,
                        margin: _theme(context).topButtonBarMargin,
                      ),
                      Expanded(
                        child: Center(
                          child: TweenAnimationBuilder<double>(
                            tween: Tween<double>(
                              begin: 0.0,
                              end: buffering ? 1.0 : 0.0,
                            ),
                            duration:
                                _theme(context).controlsTransitionDuration,
                            builder: (context, value, child) {
                              // Only mount the buffering indicator if the opacity is greater than 0.0.
                              // This has been done to prevent redundant resource usage in [CircularProgressIndicator].
                              if (value > 0.0) {
                                return Opacity(
                                  opacity: value,
                                  child: _theme(context)
                                          .bufferingIndicatorBuilder
                                          ?.call(context) ??
                                      child!,
                                );
                              }
                              return const SizedBox.shrink();
                            },
                            child: const CircularProgressIndicator(
                              color: Color(0xFFFFFFFF),
                            ),
                          ),
                        ),
                      ),
                      Container(
                        height: _theme(context).buttonBarHeight,
                        margin: _theme(context).bottomButtonBarMargin,
                      ),
                    ],
                  ),
                ),
              ),
              // Volume Indicator.
              IgnorePointer(
                child: AnimatedOpacity(
                  curve: Curves.easeInOut,
                  opacity: (!mount ||
                              _theme(context)
                                  .gesturesEnabledWhileControlsVisible) &&
                          _volumeIndicator
                      ? 1.0
                      : 0.0,
                  duration: _theme(context).controlsTransitionDuration,
                  child: _theme(context)
                          .volumeIndicatorBuilder
                          ?.call(context, _volumeValue) ??
                      Container(
                        alignment: Alignment.center,
                        decoration: BoxDecoration(
                          color: const Color(0x88000000),
                          borderRadius: BorderRadius.circular(64.0),
                        ),
                        height: 52.0,
                        width: 108.0,
                        child: Row(
                          mainAxisSize: MainAxisSize.min,
                          mainAxisAlignment: MainAxisAlignment.center,
                          crossAxisAlignment: CrossAxisAlignment.center,
                          children: [
                            Container(
                              height: 52.0,
                              width: 42.0,
                              alignment: Alignment.centerRight,
                              child: Icon(
                                _volumeValue == 0.0
                                    ? Icons.volume_off
                                    : _volumeValue < 0.5
                                        ? Icons.volume_down
                                        : Icons.volume_up,
                                color: const Color(0xFFFFFFFF),
                                size: 24.0,
                              ),
                            ),
                            const SizedBox(width: 8.0),
                            Expanded(
                              child: Text(
                                '${(_volumeValue * 100.0).round()}%',
                                textAlign: TextAlign.center,
                                style: const TextStyle(
                                  fontSize: 14.0,
                                  color: Color(0xFFFFFFFF),
                                ),
                              ),
                            ),
                            const SizedBox(width: 16.0),
                          ],
                        ),
                      ),
                ),
              ),
              // Brightness Indicator.
              IgnorePointer(
                child: AnimatedOpacity(
                  curve: Curves.easeInOut,
                  opacity: (!mount ||
                              _theme(context)
                                  .gesturesEnabledWhileControlsVisible) &&
                          _brightnessIndicator
                      ? 1.0
                      : 0.0,
                  duration: _theme(context).controlsTransitionDuration,
                  child: _theme(context)
                          .brightnessIndicatorBuilder
                          ?.call(context, _brightnessValue) ??
                      Container(
                        alignment: Alignment.center,
                        decoration: BoxDecoration(
                          color: const Color(0x88000000),
                          borderRadius: BorderRadius.circular(64.0),
                        ),
                        height: 52.0,
                        width: 108.0,
                        child: Row(
                          mainAxisSize: MainAxisSize.min,
                          mainAxisAlignment: MainAxisAlignment.center,
                          crossAxisAlignment: CrossAxisAlignment.center,
                          children: [
                            Container(
                              height: 52.0,
                              width: 42.0,
                              alignment: Alignment.centerRight,
                              child: Icon(
                                _brightnessValue < 1.0 / 3.0
                                    ? Icons.brightness_low
                                    : _brightnessValue < 2.0 / 3.0
                                        ? Icons.brightness_medium
                                        : Icons.brightness_high,
                                color: const Color(0xFFFFFFFF),
                                size: 24.0,
                              ),
                            ),
                            const SizedBox(width: 8.0),
                            Expanded(
                              child: Text(
                                '${(_brightnessValue * 100.0).round()}%',
                                textAlign: TextAlign.center,
                                style: const TextStyle(
                                  fontSize: 14.0,
                                  color: Color(0xFFFFFFFF),
                                ),
                              ),
                            ),
                            const SizedBox(width: 16.0),
                          ],
                        ),
                      ),
                ),
              ),
              // Speedup Indicator.
              IgnorePointer(
                child: Padding(
                  padding: _theme(context).padding ??
                      (
                          // Add padding in fullscreen!
                          isFullscreen(context)
                              ? MediaQuery.of(context).padding
                              : EdgeInsets.zero),
                  child: Column(
                    children: [
                      Container(
                        height: _theme(context).buttonBarHeight,
                        margin: _theme(context).topButtonBarMargin,
                      ),
                      Expanded(
                        child: AnimatedOpacity(
                          duration: _theme(context).controlsTransitionDuration,
                          opacity: _speedUpIndicator ? 1 : 0,
                          child: _theme(context).speedUpIndicatorBuilder?.call(
                                  context, _theme(context).speedUpFactor) ??
                              Container(
                                alignment: Alignment.topCenter,
                                child: Container(
                                  margin: const EdgeInsets.all(16.0),
                                  alignment: Alignment.center,
                                  decoration: BoxDecoration(
                                    color: const Color(0x88000000),
                                    borderRadius: BorderRadius.circular(64.0),
                                  ),
                                  height: 48.0,
                                  width: 108.0,
                                  child: Row(
                                    mainAxisSize: MainAxisSize.min,
                                    mainAxisAlignment: MainAxisAlignment.center,
                                    crossAxisAlignment:
                                        CrossAxisAlignment.center,
                                    children: [
                                      const SizedBox(width: 16.0),
                                      Expanded(
                                        child: Text(
                                          '${_theme(context).speedUpFactor.toStringAsFixed(1)}x',
                                          textAlign: TextAlign.center,
                                          style: const TextStyle(
                                            fontSize: 14.0,
                                            color: Color(0xFFFFFFFF),
                                          ),
                                        ),
                                      ),
                                      Container(
                                        height: 48.0,
                                        width: 48.0 - 16.0,
                                        alignment: Alignment.centerRight,
                                        child: const Icon(
                                          Icons.fast_forward,
                                          color: Color(0xFFFFFFFF),
                                          size: 24.0,
                                        ),
                                      ),
                                      const SizedBox(width: 16.0),
                                    ],
                                  ),
                                ),
                              ),
                        ),
                      ),
                      Container(
                        height: _theme(context).buttonBarHeight,
                        margin: _theme(context).bottomButtonBarMargin,
                      ),
                    ],
                  ),
                ),
              ),
              // Seek Indicator.
              IgnorePointer(
                child: AnimatedOpacity(
                  duration: _theme(context).controlsTransitionDuration,
                  opacity: showSwipeDuration ? 1 : 0,
                  child: _theme(context)
                          .seekIndicatorBuilder
                          ?.call(context, Duration(seconds: swipeDuration)) ??
                      Container(
                        alignment: Alignment.center,
                        decoration: BoxDecoration(
                          color: const Color(0x88000000),
                          borderRadius: BorderRadius.circular(64.0),
                        ),
                        height: 52.0,
                        width: 108.0,
                        child: Text(
                          swipeDuration > 0
                              ? "+ ${Duration(seconds: swipeDuration).label()}"
                              : "- ${Duration(seconds: swipeDuration).label()}",
                          textAlign: TextAlign.center,
                          style: const TextStyle(
                            fontSize: 14.0,
                            color: Color(0xFFFFFFFF),
                          ),
                        ),
                      ),
                ),
              ),

              // Double-Tap Seek Button(s):
              if (!mount || seekOnDoubleTapEnabledWhileControlsAreVisible)
                if (_mountSeekBackwardButton || _mountSeekForwardButton)
                  Positioned.fill(
                    child: Row(
                      children: [
                        Expanded(
                          flex: _theme(context)
                              .seekOnDoubleTapLayoutWidgetRatios[0],
                          child: _mountSeekBackwardButton
                              ? AnimatedOpacity(
                                  opacity: _hideSeekBackwardButton ? 0 : 1.0,
                                  duration: const Duration(milliseconds: 200),
                                  child: _BackwardSeekIndicator(
                                    duration: _theme(context)
                                        .seekOnDoubleTapBackwardDuration,
                                    onChanged: (value) {
                                      _seekBarDeltaValueNotifier.value = -value;
                                    },
                                    onSubmitted: (value) {
                                      _timerSeekBackwardButton?.cancel();
                                      _timerSeekBackwardButton = Timer(
                                        const Duration(milliseconds: 200),
                                        () {
                                          setState(() {
                                            _hideSeekBackwardButton = false;
                                            _mountSeekBackwardButton = false;
                                          });
                                        },
                                      );

                                      setState(() {
                                        _hideSeekBackwardButton = true;
                                      });
                                      var result = controller(context)
                                              .player
                                              .state
                                              .position -
                                          value;
                                      result = result.clamp(
                                        Duration.zero,
                                        controller(context)
                                            .player
                                            .state
                                            .duration,
                                      );
                                      controller(context).player.seek(result);
                                    },
                                  ),
                                )
                              : const SizedBox(),
                        ),
                        //Area in the middle where the double-tap seek buttons are ignored in
                        if (_theme(context)
                                .seekOnDoubleTapLayoutWidgetRatios[1] >
                            0)
<<<<<<< HEAD
                          Expanded(
                              flex: _theme(context)
                                  .seekOnDoubleTapLayoutWidgetRatios[1],
                              child: const SizedBox()),
=======
                          Spacer(
                            flex: _theme(context)
                                .seekOnDoubleTapLayoutWidgetRatios[1],
                          ),
>>>>>>> c986dff7
                        Expanded(
                          flex: _theme(context)
                              .seekOnDoubleTapLayoutWidgetRatios[2],
                          child: _mountSeekForwardButton
                              ? AnimatedOpacity(
                                  opacity: _hideSeekForwardButton ? 0 : 1.0,
                                  duration: const Duration(milliseconds: 200),
                                  child: _ForwardSeekIndicator(
                                    duration: _theme(context)
                                        .seekOnDoubleTapForwardDuration,
                                    onChanged: (value) {
                                      _seekBarDeltaValueNotifier.value = value;
                                    },
                                    onSubmitted: (value) {
                                      _timerSeekForwardButton?.cancel();
                                      _timerSeekForwardButton = Timer(
                                          const Duration(milliseconds: 200),
                                          () {
                                        if (_hideSeekForwardButton) {
                                          setState(() {
                                            _hideSeekForwardButton = false;
                                            _mountSeekForwardButton = false;
                                          });
                                        }
                                      });
                                      setState(() {
                                        _hideSeekForwardButton = true;
                                      });

                                      var result = controller(context)
                                              .player
                                              .state
                                              .position +
                                          value;
                                      result = result.clamp(
                                        Duration.zero,
                                        controller(context)
                                            .player
                                            .state
                                            .duration,
                                      );
                                      controller(context).player.seek(result);
                                    },
                                  ),
                                )
                              : const SizedBox(),
                        ),
                      ],
                    ),
                  ),
            ],
          ),
        ),
      ),
    );
  }

  double widgetWidth(BuildContext context) =>
      (context.findRenderObject() as RenderBox).paintBounds.width;
}

// SEEK BAR

/// Material design seek bar.
class MaterialSeekBar extends StatefulWidget {
  final ValueNotifier<Duration>? delta;
  final VoidCallback? onSeekStart;
  final VoidCallback? onSeekEnd;

  const MaterialSeekBar({
    Key? key,
    this.delta,
    this.onSeekStart,
    this.onSeekEnd,
  }) : super(key: key);

  @override
  MaterialSeekBarState createState() => MaterialSeekBarState();
}

class MaterialSeekBarState extends State<MaterialSeekBar> {
  bool tapped = false;
  double slider = 0.0;

  late bool playing = controller(context).player.state.playing;
  late Duration position = controller(context).player.state.position;
  late Duration duration = controller(context).player.state.duration;
  late Duration buffer = controller(context).player.state.buffer;

  final List<StreamSubscription> subscriptions = [];

  @override
  void setState(VoidCallback fn) {
    if (mounted) {
      super.setState(fn);
    }
  }

  void listener() {
    setState(() {
      final delta = widget.delta?.value ?? Duration.zero;
      position = controller(context).player.state.position + delta;
    });
  }

  @override
  void initState() {
    super.initState();
    widget.delta?.addListener(listener);
  }

  @override
  void didChangeDependencies() {
    super.didChangeDependencies();
    if (subscriptions.isEmpty && widget.delta == null) {
      subscriptions.addAll(
        [
          controller(context).player.stream.playing.listen((event) {
            setState(() {
              playing = event;
            });
          }),
          controller(context).player.stream.completed.listen((event) {
            setState(() {
              position = Duration.zero;
            });
          }),
          controller(context).player.stream.position.listen((event) {
            setState(() {
              if (!tapped) {
                position = event;
              }
            });
          }),
          controller(context).player.stream.duration.listen((event) {
            setState(() {
              duration = event;
            });
          }),
          controller(context).player.stream.buffer.listen((event) {
            setState(() {
              buffer = event;
            });
          }),
        ],
      );
    }
  }

  @override
  void dispose() {
    widget.delta?.removeListener(listener);
    for (final subscription in subscriptions) {
      subscription.cancel();
    }
    super.dispose();
  }

  void onPointerMove(PointerMoveEvent e, BoxConstraints constraints) {
    final percent = e.localPosition.dx / constraints.maxWidth;
    setState(() {
      tapped = true;
      slider = percent.clamp(0.0, 1.0);
    });
    controller(context).player.seek(duration * slider);
  }

  void onPointerDown() {
    widget.onSeekStart?.call();
    setState(() {
      tapped = true;
    });
  }

  void onPointerUp() {
    widget.onSeekEnd?.call();
    setState(() {
      // Explicitly set the position to prevent the slider from jumping.
      tapped = false;
      position = duration * slider;
    });
    controller(context).player.seek(duration * slider);
  }

  void onPanStart(DragStartDetails e, BoxConstraints constraints) {
    final percent = e.localPosition.dx / constraints.maxWidth;
    setState(() {
      tapped = true;
      slider = percent.clamp(0.0, 1.0);
    });
  }

  void onPanDown(DragDownDetails e, BoxConstraints constraints) {
    final percent = e.localPosition.dx / constraints.maxWidth;
    setState(() {
      tapped = true;
      slider = percent.clamp(0.0, 1.0);
    });
  }

  void onPanUpdate(DragUpdateDetails e, BoxConstraints constraints) {
    final percent = e.localPosition.dx / constraints.maxWidth;
    setState(() {
      tapped = true;
      slider = percent.clamp(0.0, 1.0);
    });
  }

  /// Returns the current playback position in percentage.
  double get positionPercent {
    if (position == Duration.zero || duration == Duration.zero) {
      return 0.0;
    } else {
      final value = position.inMilliseconds / duration.inMilliseconds;
      return value.clamp(0.0, 1.0);
    }
  }

  /// Returns the current playback buffer position in percentage.
  double get bufferPercent {
    if (buffer == Duration.zero || duration == Duration.zero) {
      return 0.0;
    } else {
      final value = buffer.inMilliseconds / duration.inMilliseconds;
      return value.clamp(0.0, 1.0);
    }
  }

  @override
  Widget build(BuildContext context) {
    return Container(
      clipBehavior: Clip.none,
      margin: _theme(context).seekBarMargin,
      child: LayoutBuilder(
        builder: (context, constraints) => MouseRegion(
          cursor: SystemMouseCursors.click,
          child: GestureDetector(
            onHorizontalDragUpdate: (_) {},
            onPanStart: (e) => onPanStart(e, constraints),
            onPanDown: (e) => onPanDown(e, constraints),
            onPanUpdate: (e) => onPanUpdate(e, constraints),
            child: Listener(
              onPointerMove: (e) => onPointerMove(e, constraints),
              onPointerDown: (e) => onPointerDown(),
              onPointerUp: (e) => onPointerUp(),
              child: Container(
                color: Colors.transparent,
                width: constraints.maxWidth,
                alignment: _theme(context).seekBarAlignment,
                height: _theme(context).seekBarContainerHeight,
                child: Stack(
                  clipBehavior: Clip.none,
                  alignment: Alignment.bottomCenter,
                  children: [
                    Container(
                      width: constraints.maxWidth,
                      height: _theme(context).seekBarHeight,
                      alignment: Alignment.bottomLeft,
                      color: _theme(context).seekBarColor,
                      child: Stack(
                        clipBehavior: Clip.none,
                        alignment: Alignment.bottomLeft,
                        children: [
                          Container(
                            width: constraints.maxWidth * bufferPercent,
                            color: _theme(context).seekBarBufferColor,
                          ),
                          Container(
                            width: tapped
                                ? constraints.maxWidth * slider
                                : constraints.maxWidth * positionPercent,
                            color: _theme(context).seekBarPositionColor,
                          ),
                        ],
                      ),
                    ),
                    Positioned(
                      left: tapped
                          ? (constraints.maxWidth -
                                  _theme(context).seekBarThumbSize / 2) *
                              slider
                          : (constraints.maxWidth -
                                  _theme(context).seekBarThumbSize / 2) *
                              positionPercent,
                      bottom: -1.0 * _theme(context).seekBarThumbSize / 2 +
                          _theme(context).seekBarHeight / 2,
                      child: Container(
                        width: _theme(context).seekBarThumbSize,
                        height: _theme(context).seekBarThumbSize,
                        decoration: BoxDecoration(
                          color: _theme(context).seekBarThumbColor,
                          borderRadius: BorderRadius.circular(
                            _theme(context).seekBarThumbSize / 2,
                          ),
                        ),
                      ),
                    ),
                  ],
                ),
              ),
            ),
          ),
        ),
      ),
    );
  }
}

// BUTTON: PLAY/PAUSE

/// A material design play/pause button.
class MaterialPlayOrPauseButton extends StatefulWidget {
  /// Overriden icon size for [MaterialSkipPreviousButton].
  final double? iconSize;

  /// Overriden icon color for [MaterialSkipPreviousButton].
  final Color? iconColor;

  const MaterialPlayOrPauseButton({
    super.key,
    this.iconSize,
    this.iconColor,
  });

  @override
  MaterialPlayOrPauseButtonState createState() =>
      MaterialPlayOrPauseButtonState();
}

class MaterialPlayOrPauseButtonState extends State<MaterialPlayOrPauseButton>
    with SingleTickerProviderStateMixin {
  late final animation = AnimationController(
    vsync: this,
    value: controller(context).player.state.playing ? 1 : 0,
    duration: const Duration(milliseconds: 200),
  );

  StreamSubscription<bool>? subscription;

  @override
  void setState(VoidCallback fn) {
    if (mounted) {
      super.setState(fn);
    }
  }

  @override
  void didChangeDependencies() {
    super.didChangeDependencies();
    subscription ??= controller(context).player.stream.playing.listen((event) {
      if (event) {
        animation.forward();
      } else {
        animation.reverse();
      }
    });
  }

  @override
  void dispose() {
    animation.dispose();
    subscription?.cancel();
    super.dispose();
  }

  @override
  Widget build(BuildContext context) {
    return IconButton(
      onPressed: controller(context).player.playOrPause,
      iconSize: widget.iconSize ?? _theme(context).buttonBarButtonSize,
      color: widget.iconColor ?? _theme(context).buttonBarButtonColor,
      icon: IgnorePointer(
        child: AnimatedIcon(
          progress: animation,
          icon: AnimatedIcons.play_pause,
          size: widget.iconSize ?? _theme(context).buttonBarButtonSize,
          color: widget.iconColor ?? _theme(context).buttonBarButtonColor,
        ),
      ),
    );
  }
}

// BUTTON: SKIP NEXT

/// Material design skip next button.
class MaterialSkipNextButton extends StatelessWidget {
  /// Icon for [MaterialSkipNextButton].
  final Widget? icon;

  /// Overriden icon size for [MaterialSkipNextButton].
  final double? iconSize;

  /// Overriden icon color for [MaterialSkipNextButton].
  final Color? iconColor;

  const MaterialSkipNextButton({
    Key? key,
    this.icon,
    this.iconSize,
    this.iconColor,
  }) : super(key: key);

  @override
  Widget build(BuildContext context) {
    if (!_theme(context).automaticallyImplySkipNextButton ||
        (controller(context).player.state.playlist.medias.length > 1 &&
            _theme(context).automaticallyImplySkipNextButton)) {
      return IconButton(
        onPressed: controller(context).player.next,
        icon: icon ?? const Icon(Icons.skip_next),
        iconSize: iconSize ?? _theme(context).buttonBarButtonSize,
        color: iconColor ?? _theme(context).buttonBarButtonColor,
      );
    }
    return const SizedBox.shrink();
  }
}

// BUTTON: SKIP PREVIOUS

/// Material design skip previous button.
class MaterialSkipPreviousButton extends StatelessWidget {
  /// Icon for [MaterialSkipPreviousButton].
  final Widget? icon;

  /// Overriden icon size for [MaterialSkipPreviousButton].
  final double? iconSize;

  /// Overriden icon color for [MaterialSkipPreviousButton].
  final Color? iconColor;

  const MaterialSkipPreviousButton({
    Key? key,
    this.icon,
    this.iconSize,
    this.iconColor,
  }) : super(key: key);

  @override
  Widget build(BuildContext context) {
    if (!_theme(context).automaticallyImplySkipPreviousButton ||
        (controller(context).player.state.playlist.medias.length > 1 &&
            _theme(context).automaticallyImplySkipPreviousButton)) {
      return IconButton(
        onPressed: controller(context).player.previous,
        icon: icon ?? const Icon(Icons.skip_previous),
        iconSize: iconSize ?? _theme(context).buttonBarButtonSize,
        color: iconColor ?? _theme(context).buttonBarButtonColor,
      );
    }
    return const SizedBox.shrink();
  }
}

// BUTTON: FULL SCREEN

/// Material design fullscreen button.
class MaterialFullscreenButton extends StatelessWidget {
  /// Icon for [MaterialFullscreenButton].
  final Widget? icon;

  /// Overriden icon size for [MaterialFullscreenButton].
  final double? iconSize;

  /// Overriden icon color for [MaterialFullscreenButton].
  final Color? iconColor;

  const MaterialFullscreenButton({
    Key? key,
    this.icon,
    this.iconSize,
    this.iconColor,
  }) : super(key: key);

  @override
  Widget build(BuildContext context) {
    return IconButton(
      onPressed: () => toggleFullscreen(context),
      icon: icon ??
          (isFullscreen(context)
              ? const Icon(Icons.fullscreen_exit)
              : const Icon(Icons.fullscreen)),
      iconSize: iconSize ?? _theme(context).buttonBarButtonSize,
      color: iconColor ?? _theme(context).buttonBarButtonColor,
    );
  }
}

// BUTTON: CUSTOM

/// Material design custom button.
class MaterialCustomButton extends StatelessWidget {
  /// Icon for [MaterialCustomButton].
  final Widget? icon;

  /// Icon size for [MaterialCustomButton].
  final double? iconSize;

  /// Icon color for [MaterialCustomButton].
  final Color? iconColor;

  /// The callback that is called when the button is tapped or otherwise activated.
  final VoidCallback onPressed;

  const MaterialCustomButton({
    Key? key,
    this.icon,
    this.iconSize,
    this.iconColor,
    required this.onPressed,
  }) : super(key: key);

  @override
  Widget build(BuildContext context) {
    return IconButton(
      onPressed: onPressed,
      icon: icon ?? const Icon(Icons.settings),
      padding: EdgeInsets.zero,
      iconSize: iconSize ?? _theme(context).buttonBarButtonSize,
      color: iconColor ?? _theme(context).buttonBarButtonColor,
    );
  }
}

// POSITION INDICATOR

/// Material design position indicator.
class MaterialPositionIndicator extends StatefulWidget {
  /// Overriden [TextStyle] for the [MaterialPositionIndicator].
  final TextStyle? style;
  const MaterialPositionIndicator({super.key, this.style});

  @override
  MaterialPositionIndicatorState createState() =>
      MaterialPositionIndicatorState();
}

class MaterialPositionIndicatorState extends State<MaterialPositionIndicator> {
  late Duration position = controller(context).player.state.position;
  late Duration duration = controller(context).player.state.duration;

  final List<StreamSubscription> subscriptions = [];

  @override
  void setState(VoidCallback fn) {
    if (mounted) {
      super.setState(fn);
    }
  }

  @override
  void didChangeDependencies() {
    super.didChangeDependencies();
    if (subscriptions.isEmpty) {
      subscriptions.addAll(
        [
          controller(context).player.stream.position.listen((event) {
            setState(() {
              position = event;
            });
          }),
          controller(context).player.stream.duration.listen((event) {
            setState(() {
              duration = event;
            });
          }),
        ],
      );
    }
  }

  @override
  void dispose() {
    for (final subscription in subscriptions) {
      subscription.cancel();
    }
    super.dispose();
  }

  @override
  Widget build(BuildContext context) {
    return Text(
      '${position.label(reference: duration)} / ${duration.label(reference: duration)}',
      style: widget.style ??
          TextStyle(
            height: 1.0,
            fontSize: 12.0,
            color: _theme(context).buttonBarButtonColor,
          ),
    );
  }
}

class _BackwardSeekIndicator extends StatefulWidget {
  final Duration duration;
  final void Function(Duration) onChanged;
  final void Function(Duration) onSubmitted;
  const _BackwardSeekIndicator({
    Key? key,
    required this.duration,
    required this.onChanged,
    required this.onSubmitted,
  }) : super(key: key);

  @override
  State<_BackwardSeekIndicator> createState() => _BackwardSeekIndicatorState();
}

class _BackwardSeekIndicatorState extends State<_BackwardSeekIndicator> {
  late Duration value = widget.duration;

  Timer? timer;

  @override
  void setState(VoidCallback fn) {
    if (mounted) {
      super.setState(fn);
    }
  }

  @override
  void initState() {
    super.initState();
    timer = Timer(const Duration(milliseconds: 400), () {
      widget.onSubmitted.call(value);
    });
  }

  void increment() {
    timer?.cancel();
    timer = Timer(const Duration(milliseconds: 400), () {
      widget.onSubmitted.call(value);
    });
    widget.onChanged.call(value);
    setState(() {
      value += const Duration(seconds: 10);
    });
  }

  @override
  Widget build(BuildContext context) {
    return Container(
      decoration: const BoxDecoration(
        gradient: LinearGradient(
          colors: [
            Color(0x88767676),
            Color(0x00767676),
          ],
          begin: Alignment.centerLeft,
          end: Alignment.centerRight,
        ),
      ),
      child: InkWell(
        splashColor: const Color(0x44767676),
        onTap: increment,
        child: Center(
          child: Column(
            mainAxisSize: MainAxisSize.min,
            mainAxisAlignment: MainAxisAlignment.center,
            crossAxisAlignment: CrossAxisAlignment.center,
            children: [
              const Icon(
                Icons.fast_rewind,
                size: 24.0,
                color: Color(0xFFFFFFFF),
              ),
              const SizedBox(height: 8.0),
              Text(
                '${value.inSeconds} seconds',
                style: const TextStyle(
                  fontSize: 12.0,
                  color: Color(0xFFFFFFFF),
                ),
              ),
            ],
          ),
        ),
      ),
    );
  }
}

class _ForwardSeekIndicator extends StatefulWidget {
  final Duration duration;
  final void Function(Duration) onChanged;
  final void Function(Duration) onSubmitted;
  const _ForwardSeekIndicator({
    Key? key,
    required this.duration,
    required this.onChanged,
    required this.onSubmitted,
  }) : super(key: key);

  @override
  State<_ForwardSeekIndicator> createState() => _ForwardSeekIndicatorState();
}

class _ForwardSeekIndicatorState extends State<_ForwardSeekIndicator> {
  late Duration value = widget.duration;

  Timer? timer;

  @override
  void setState(VoidCallback fn) {
    if (mounted) {
      super.setState(fn);
    }
  }

  @override
  void initState() {
    super.initState();
    timer = Timer(const Duration(milliseconds: 400), () {
      widget.onSubmitted.call(value);
    });
  }

  void increment() {
    timer?.cancel();
    timer = Timer(const Duration(milliseconds: 400), () {
      widget.onSubmitted.call(value);
    });
    widget.onChanged.call(value);
    setState(() {
      value += const Duration(seconds: 10);
    });
  }

  @override
  Widget build(BuildContext context) {
    return Container(
      decoration: const BoxDecoration(
        gradient: LinearGradient(
          colors: [
            Color(0x00767676),
            Color(0x88767676),
          ],
          begin: Alignment.centerLeft,
          end: Alignment.centerRight,
        ),
      ),
      child: InkWell(
        splashColor: const Color(0x44767676),
        onTap: increment,
        child: Center(
          child: Column(
            mainAxisSize: MainAxisSize.min,
            mainAxisAlignment: MainAxisAlignment.center,
            crossAxisAlignment: CrossAxisAlignment.center,
            children: [
              const Icon(
                Icons.fast_forward,
                size: 24.0,
                color: Color(0xFFFFFFFF),
              ),
              const SizedBox(height: 8.0),
              Text(
                '${value.inSeconds} seconds',
                style: const TextStyle(
                  fontSize: 12.0,
                  color: Color(0xFFFFFFFF),
                ),
              ),
            ],
          ),
        ),
      ),
    );
  }
}<|MERGE_RESOLUTION|>--- conflicted
+++ resolved
@@ -1435,17 +1435,10 @@
                         if (_theme(context)
                                 .seekOnDoubleTapLayoutWidgetRatios[1] >
                             0)
-<<<<<<< HEAD
-                          Expanded(
-                              flex: _theme(context)
-                                  .seekOnDoubleTapLayoutWidgetRatios[1],
-                              child: const SizedBox()),
-=======
                           Spacer(
                             flex: _theme(context)
                                 .seekOnDoubleTapLayoutWidgetRatios[1],
                           ),
->>>>>>> c986dff7
                         Expanded(
                           flex: _theme(context)
                               .seekOnDoubleTapLayoutWidgetRatios[2],
