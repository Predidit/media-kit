--- conflicted
+++ resolved
@@ -18,13 +18,8 @@
 dependencies:
   flutter:
     sdk: flutter
-<<<<<<< HEAD
-  wakelock: ^0.6.2
-=======
-  ffi: ^2.0.1
+  synchronized: ^3.1.0
   wakelock_plus: ^1.1.0
->>>>>>> 11895cf2
-  synchronized: ^3.1.0
   screen_brightness: ^0.2.2
   volume_controller: ^2.0.7
   universal_platform: ^1.0.0+1
