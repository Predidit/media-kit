--- conflicted
+++ resolved
@@ -2184,29 +2184,15 @@
     },
     timeout: Timeout(const Duration(minutes: 1)),
   );
-}
-
-List<T> move<T>(List<T> list, int from, int to) {
-  final map = SplayTreeMap<double, T>.from(
-    list.asMap().map((key, value) => MapEntry(key * 1.0, value)),
-  );
-<<<<<<< HEAD
-  final item = map.remove(from * 1.0);
-  if (item != null) {
-    map[to - 0.5] = item;
-  }
-  return map.values.toList();
-=======
-
   test(
     'player-buffering-file',
     () async {
       final player = Player();
 
-      player.streams.buffering.listen((e) => print(e));
-
-      expect(
-        player.streams.buffering,
+      player.stream.buffering.listen((e) => print(e));
+
+      expect(
+        player.stream.buffering,
         emitsInOrder(
           [
             // Player.open: buffering = true
@@ -2229,16 +2215,17 @@
       await player.dispose();
     },
     timeout: Timeout(const Duration(minutes: 1)),
+    skip: UniversalPlatform.isWeb,
   );
   test(
     'player-buffering-network',
     () async {
       final player = Player();
 
-      player.streams.buffering.listen((e) => print(e));
-
-      expect(
-        player.streams.buffering,
+      player.stream.buffering.listen((e) => print(e));
+
+      expect(
+        player.stream.buffering,
         emitsInOrder(
           [
             // Player.open: buffering = true
@@ -2267,10 +2254,10 @@
     () async {
       final player = Player();
 
-      player.streams.buffering.listen((e) => print(e));
-
-      expect(
-        player.streams.buffering,
+      player.stream.buffering.listen((e) => print(e));
+
+      expect(
+        player.stream.buffering,
         emitsInOrder(
           [
             // Player.open: buffering = true
@@ -2293,16 +2280,17 @@
       await player.dispose();
     },
     timeout: Timeout(const Duration(minutes: 1)),
+    skip: UniversalPlatform.isWeb,
   );
   test(
     'player-buffering-network-play-false',
     () async {
       final player = Player();
 
-      player.streams.buffering.listen((e) => print(e));
-
-      expect(
-        player.streams.buffering,
+      player.stream.buffering.listen((e) => print(e));
+
+      expect(
+        player.stream.buffering,
         emitsInOrder(
           [
             // Player.open: buffering = true
@@ -2331,10 +2319,10 @@
     () async {
       final player = Player();
 
-      player.streams.buffering.listen((e) => print(e));
-
-      expect(
-        player.streams.buffering,
+      player.stream.buffering.listen((e) => print(e));
+
+      expect(
+        player.stream.buffering,
         emitsInOrder(
           [
             // Player.open: buffering = true
@@ -2355,7 +2343,7 @@
       );
 
       // Seek to the end of the stream to trigger buffering.
-      player.streams.duration.listen((event) async {
+      player.stream.duration.listen((event) async {
         if (event > Duration.zero) {
           // VOLUNTARY DELAY.
           await Future.delayed(const Duration(seconds: 5));
@@ -2375,5 +2363,15 @@
     },
     timeout: Timeout(const Duration(minutes: 1)),
   );
->>>>>>> 86cabfa8
+}
+
+List<T> move<T>(List<T> list, int from, int to) {
+  final map = SplayTreeMap<double, T>.from(
+    list.asMap().map((key, value) => MapEntry(key * 1.0, value)),
+  );
+  final item = map.remove(from * 1.0);
+  if (item != null) {
+    map[to - 0.5] = item;
+  }
+  return map.values.toList();
 }